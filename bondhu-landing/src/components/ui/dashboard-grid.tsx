--- conflicted
+++ resolved
@@ -103,29 +103,17 @@
           borderWidth={2}
         />
         <div className={cn(
-<<<<<<< HEAD
-          "relative flex h-full flex-col justify-between gap-4 overflow-hidden rounded-xl border-[0.75px] p-4 shadow-sm transition-all duration-300",
+          "relative flex h-full flex-col justify-between gap-5 overflow-hidden rounded-xl border-[0.75px] p-5 shadow-sm transition-all duration-300",
           isActive
             ? `bg-gradient-to-br ${gradient} dark:bg-gradient-to-br dark:${darkGradient} text-white backdrop-blur-sm shadow-lg`
-=======
-          "relative flex h-full flex-col justify-between gap-5 overflow-hidden rounded-xl border-[0.75px] p-5 shadow-sm transition-all duration-300",
-          isActive 
-            ? `bg-gradient-to-br ${gradient} dark:bg-gradient-to-br dark:${darkGradient} text-white backdrop-blur-sm shadow-lg` 
->>>>>>> 347e2189
             : "bg-card hover:bg-muted/30 dark:hover:bg-muted/20 backdrop-blur-sm"
         )}>
           <div className="relative flex flex-1 flex-col justify-between gap-4">
             <div className="flex items-start justify-between">
               <div className={cn(
-<<<<<<< HEAD
-                "w-fit rounded-lg border-[0.75px] p-2 transition-all duration-300",
+                "w-fit rounded-lg border-[0.75px] p-2.5 transition-all duration-300",
                 isActive
                   ? "border-white/30 bg-white/15 backdrop-blur-sm shadow-lg"
-=======
-                "w-fit rounded-lg border-[0.75px] p-2.5 transition-all duration-300",
-                isActive 
-                  ? "border-white/30 bg-white/15 backdrop-blur-sm shadow-lg" 
->>>>>>> 347e2189
                   : "border-border bg-muted/70 dark:bg-muted/40 dark:border-border/50"
               )}>
                 {icon}
@@ -137,13 +125,8 @@
                 </div>
               )}
             </div>
-<<<<<<< HEAD
-
-            <div className="space-y-2">
-=======
-            
+
             <div className="space-y-3">
->>>>>>> 347e2189
               <h3 className={cn(
                 "text-lg leading-[1.25rem] font-semibold tracking-[-0.04em] text-balance",
                 isActive ? "text-white" : "text-foreground"
