"use client"

import { useEffect, useState, useRef } from "react"
import { useRouter } from "next/navigation"
import { createClient } from "@/lib/supabase/client"
import { Button } from "@/components/ui/button"
import { Card, CardContent, CardHeader, CardTitle } from "@/components/ui/card"
import { Avatar, AvatarFallback } from "@/components/ui/avatar"
import { Tabs, TabsContent, TabsList, TabsTrigger } from "@/components/ui/tabs"
import { Input } from "@/components/ui/input"
import { Badge } from "@/components/ui/badge"
import { Slider } from "@/components/ui/slider"
import { Progress } from "@/components/ui/progress"
<<<<<<< HEAD
import { Dialog, DialogContent, DialogHeader, DialogTitle, DialogTrigger, DialogFooter } from "@/components/ui/dialog"
import { MessageCircle, User, Settings, Play, Send, Mic, Heart, Sword, Shield, Zap, Volume2, TrendingUp, BarChart3, Camera, Headphones, Gamepad2, Pause, AlertTriangle, Trash2, ChevronDown, LogOut } from "lucide-react"
=======
import { User, Settings, Play, Send, Mic, Heart, Sword, Shield, Zap, Volume2, TrendingUp, BarChart3, Camera, Headphones, Gamepad2, Pause, ChevronRight, ArrowLeft } from "lucide-react"
>>>>>>> 347e2189
import type { Profile } from "@/types/auth"
import { Logo } from "@/components/logo"
import { ThemeToggle } from "@/components/theme-toggle"
import { HeroBackground } from "@/components/sections/hero-background"
import { DashboardStats } from "@/components/ui/dashboard-stats"
import { DashboardGrid } from "@/components/ui/dashboard-grid"
import { DashboardWelcome } from "@/components/ui/dashboard-welcome"
import { EnhancedChat } from "@/components/ui/enhanced-chat"
import Link from "next/link"
import { PuzzleMaster } from "@/components/games/PuzzleMaster"
import { MemoryPalace } from "@/components/games/MemoryPalace"
import { ColorSymphony } from "@/components/games/ColorSymphony"
import { VideoPlayer } from "@/components/video/VideoPlayer"
import { PersonalityRadarAdvanced } from "@/components/ui/personality-radar-advanced"
import { aiLearningEngine } from "@/lib/ai-learning-engine"
import { GlowingEffect } from "@/components/ui/glowing-effect"

export default function DashboardPage() {
  const [profile, setProfile] = useState<Profile | null>(null)
  const [isLoading, setIsLoading] = useState(true)
<<<<<<< HEAD
  const [activeSection, setActiveSection] = useState('chat')
  const [isUserDropdownOpen, setIsUserDropdownOpen] = useState(false)
=======
  const [activeSection, setActiveSection] = useState('entertainment')
>>>>>>> 347e2189
  const router = useRouter()
  const supabase = createClient()

  useEffect(() => {
    const getProfile = async () => {
      try {
        const { data: { user } } = await supabase.auth.getUser()

        if (!user) {
          router.push('/sign-in')
          return
        }

        const { data: profileData, error } = await supabase
          .from('profiles')
          .select('*')
          .eq('id', user.id)
          .single()

        if (error) {
          console.error('Error fetching profile:', error)
          return
        }

        setProfile(profileData)
      } catch (error) {
        console.error('Error:', error)
      } finally {
        setIsLoading(false)
      }
    }

    getProfile()
  }, [supabase, router])

  // Close dropdown when clicking outside
  useEffect(() => {
    const handleClickOutside = (event: MouseEvent) => {
      if (isUserDropdownOpen) {
        const dropdown = document.querySelector('.user-dropdown-container')
        if (dropdown && !dropdown.contains(event.target as Node)) {
          setIsUserDropdownOpen(false)
        }
      }
    }

    document.addEventListener('mousedown', handleClickOutside)
    return () => document.removeEventListener('mousedown', handleClickOutside)
  }, [isUserDropdownOpen])

  const handleSignOut = async () => {
    await supabase.auth.signOut()
    router.push('/')
    router.refresh()
  }

  if (isLoading) {
    return (
      <div className="min-h-screen flex items-center justify-center">
        <div className="animate-spin rounded-full h-32 w-32 border-b-2 border-primary"></div>
      </div>
    )
  }

  if (!profile) {
    return (
      <div className="min-h-screen flex items-center justify-center">
        <div className="text-center">
          <h1 className="text-2xl font-bold mb-4">Profile not found</h1>
          <Button onClick={() => router.push('/sign-in')}>
            Return to Sign In
          </Button>
        </div>
      </div>
    )
  }

  return (
    <div className="min-h-screen bg-gradient-to-br from-background via-background to-secondary/20 relative overflow-hidden">
      {/* Background Animation */}
      <HeroBackground intensity="subtle" className="opacity-30" />

      <div className="relative z-10">
        {/* Header */}
        <header className="sticky top-0 z-50 w-full border-b bg-background/95 backdrop-blur supports-[backdrop-filter]:bg-background/60">
          <div className="container mx-auto px-4 sm:px-6 lg:px-8">
            <div className="flex h-16 items-center justify-between">
              {/* Logo Section */}
              <div className="flex items-center space-x-4">
                <Link href="/" className="flex items-center">
                  <Logo width={140} height={50} />
                </Link>
                <div className="hidden sm:block">
                  <h1 className="text-lg font-semibold text-muted-foreground">Dashboard</h1>
                </div>
              </div>

              {/* Right Section */}
              <div className="flex items-center space-x-3">
                <ThemeToggle />

                {/* User Dropdown Menu */}
                <div className="relative user-dropdown-container">
                  <Button
                    variant="ghost"
                    className="flex items-center space-x-2 h-auto p-2"
                    onClick={() => setIsUserDropdownOpen(!isUserDropdownOpen)}
                  >
                    <Avatar>
                      <AvatarFallback>
                        {profile.full_name?.split(' ').map(n => n[0]).join('') || 'U'}
                      </AvatarFallback>
                    </Avatar>
                    <div className="hidden md:block text-left">
                      <p className="text-sm font-medium">{profile.full_name}</p>
                      <p className="text-xs text-muted-foreground">Level 1 Explorer</p>
                    </div>
                    <ChevronDown className="h-4 w-4 text-muted-foreground" />
                  </Button>

                  {/* Dropdown Content */}
                  {isUserDropdownOpen && (
                    <div className="absolute right-0 top-full mt-2 z-50 min-w-[14rem] overflow-hidden rounded-md border bg-popover p-1 text-popover-foreground shadow-md animate-in fade-in-0 zoom-in-95">
                      <div className="flex items-center space-x-2 p-2">
                        <Avatar>
                          <AvatarFallback>
                            {profile.full_name?.split(' ').map(n => n[0]).join('') || 'U'}
                          </AvatarFallback>
                        </Avatar>
                        <div className="flex flex-col space-y-1">
                          <p className="text-sm font-medium">{profile.full_name}</p>
                          <p className="text-xs text-muted-foreground">Level 1 Explorer</p>
                        </div>
                      </div>
                      <div className="-mx-1 my-1 h-px bg-muted" />
                      <div
                        className="relative flex cursor-default select-none items-center rounded-sm px-2 py-1.5 text-sm outline-none transition-colors hover:bg-accent hover:text-accent-foreground focus:bg-accent focus:text-accent-foreground"
                        onClick={() => {
                          router.push('/profile')
                          setIsUserDropdownOpen(false)
                        }}
                      >
                        <User className="mr-2 h-4 w-4" />
                        <span>Profile</span>
                      </div>
                      <div className="-mx-1 my-1 h-px bg-muted" />
                      <div
                        className="relative flex cursor-default select-none items-center rounded-sm px-2 py-1.5 text-sm outline-none transition-colors hover:bg-accent hover:text-accent-foreground focus:bg-accent focus:text-accent-foreground"
                        onClick={() => {
                          handleSignOut()
                          setIsUserDropdownOpen(false)
                        }}
                      >
                        <LogOut className="mr-2 h-4 w-4" />
                        <span>Logout</span>
                      </div>
                    </div>
                  )}
                </div>
              </div>
            </div>
          </div>
        </header>

        {/* Main Content */}
        <main className="container mx-auto px-4 py-6">
          {/* Compact Welcome Section */}
          <DashboardWelcome userName={profile.full_name?.split(' ')[0] || 'Friend'} compact={true} />

          {/* Main Dashboard Layout - 50% Chat + 50% Explore More */}
          <div className="grid grid-cols-1 lg:grid-cols-2 gap-8 mb-6">
            {/* Chat Section - 50% width */}
            <div>
              <div className="flex items-center justify-between mb-6">
                <div>
                  <h3 className="text-2xl font-bold">Chat with Bondhu</h3>
                  <p className="text-muted-foreground">Your AI companion is ready to listen and support you</p>
                </div>
                <div className="flex items-center space-x-2">
                  <div className="flex items-center space-x-1 text-sm text-muted-foreground">
                    <div className="w-2 h-2 bg-green-500 rounded-full animate-pulse" />
                    <span>Online</span>
                  </div>
                </div>
              </div>
              <EnhancedChat profile={profile} />
            </div>

            {/* Right Column - Explore More + Your Progress */}
            <div className="space-y-8">
              {/* Explore More Section */}
              <div>
                <div className="mb-4">
                  <h3 className="text-xl font-bold">Explore More</h3>
                  <p className="text-sm text-muted-foreground">Discover features and tools for your mental wellness journey</p>
                </div>
                <DashboardGrid
                  onSectionChange={setActiveSection}
                  activeSection={activeSection}
                />
              </div>

              {/* Your Progress Section */}
              <div>
                <div className="mb-4">
                  <h3 className="text-xl font-bold">Your Progress</h3>
                  <p className="text-sm text-muted-foreground">Track your mental wellness journey</p>
                </div>
                <DashboardStats />
              </div>
            </div>
          </div>

<<<<<<< HEAD
          {/* Additional Dashboard Tabs - Now Secondary */}
          <Tabs value={activeSection} onValueChange={setActiveSection} className="w-full">
            <TabsList className="grid w-full grid-cols-4 mb-8 h-12">
              <TabsTrigger value="chat" className="flex items-center justify-center gap-1 sm:gap-2 px-2 sm:px-4 py-2">
                <MessageCircle className="h-4 w-4" />
                <span className="text-xs sm:text-sm font-medium">Chat</span>
              </TabsTrigger>
              <TabsTrigger value="entertainment" className="flex items-center justify-center gap-1 sm:gap-2 px-2 sm:px-4 py-2">
                <Play className="h-4 w-4" />
                <span className="text-xs sm:text-sm font-medium">Entertainment</span>
              </TabsTrigger>
              <TabsTrigger value="profile" className="flex items-center justify-center gap-1 sm:gap-2 px-2 sm:px-4 py-2">
                <User className="h-4 w-4" />
                <span className="text-xs sm:text-sm font-medium">Profile</span>
              </TabsTrigger>
              <TabsTrigger value="settings" className="flex items-center justify-center gap-1 sm:gap-2 px-2 sm:px-4 py-2">
                <Settings className="h-4 w-4" />
                <span className="text-xs sm:text-sm font-medium">Settings</span>
              </TabsTrigger>
            </TabsList>

            {/* Chat Tab */}
            <TabsContent value="chat" id="chat-section" className="space-y-6">
              <div className="text-center py-12 bg-muted/30 rounded-xl border border-dashed border-border">
                <MessageCircle className="h-12 w-12 text-muted-foreground mx-auto mb-4" />
                <h3 className="text-lg font-semibold mb-2">Main Chat Above</h3>
                <p className="text-muted-foreground max-w-md mx-auto">
                  Your primary chat with Bondhu is featured above for easy access.
                  Scroll up to continue your conversation with your AI companion.
                </p>
                <Button
                  onClick={() => window.scrollTo({ top: 0, behavior: 'smooth' })}
                  className="mt-4"
                  variant="outline"
                >
                  Go to Chat
                </Button>
              </div>
            </TabsContent>

            {/* Entertainment Tab */}
            <TabsContent value="entertainment" id="entertainment-section" className="space-y-6">
              <EntertainmentHub profile={profile} />
            </TabsContent>

            {/* Profile Tab */}
            <TabsContent value="profile" id="profile-section" className="space-y-6">
              <ProfileDashboard profile={profile} />
            </TabsContent>

            {/* Settings Tab */}
            <TabsContent value="settings" id="settings-section" className="space-y-6">
              <SettingsPanel profile={profile} />
            </TabsContent>
          </Tabs>
        </main>
=======
        {/* Additional Dashboard Tabs - Now Secondary */}
        <Tabs value={activeSection} onValueChange={setActiveSection} className="w-full">
          <TabsList className="grid w-full grid-cols-3 mb-8 h-12 bg-card/50 backdrop-blur-sm border border-border/20">
            <TabsTrigger 
              value="entertainment" 
              className="flex items-center justify-center gap-1 sm:gap-2 px-2 sm:px-4 py-2 relative group transition-all duration-300 data-[state=active]:shadow-lg data-[state=active]:shadow-blue-500/20 dark:data-[state=active]:shadow-blue-400/20 data-[state=active]:bg-gradient-to-r data-[state=active]:from-blue-500/10 data-[state=active]:to-cyan-500/10 hover:shadow-md hover:shadow-blue-500/10 dark:hover:shadow-blue-400/10"
            >
              <GlowingEffect disabled={false} proximity={100} spread={30} blur={1} />
              <Play className="h-4 w-4 transition-transform duration-300 group-hover:scale-110 group-data-[state=active]:text-blue-500 dark:group-data-[state=active]:text-blue-400 relative z-10" />
              <span className="text-xs sm:text-sm font-medium group-data-[state=active]:text-blue-600 dark:group-data-[state=active]:text-blue-300 relative z-10">Entertainment</span>
              <div className="absolute inset-0 rounded-md bg-gradient-to-r from-blue-500/0 to-cyan-500/0 group-data-[state=active]:from-blue-500/5 group-data-[state=active]:to-cyan-500/5 transition-all duration-300" />
            </TabsTrigger>
            <TabsTrigger 
              value="profile" 
              className="flex items-center justify-center gap-1 sm:gap-2 px-2 sm:px-4 py-2 relative group transition-all duration-300 data-[state=active]:shadow-lg data-[state=active]:shadow-purple-500/20 dark:data-[state=active]:shadow-purple-400/20 data-[state=active]:bg-gradient-to-r data-[state=active]:from-purple-500/10 data-[state=active]:to-pink-500/10 hover:shadow-md hover:shadow-purple-500/10 dark:hover:shadow-purple-400/10"
            >
              <GlowingEffect disabled={false} proximity={100} spread={30} blur={1} />
              <User className="h-4 w-4 transition-transform duration-300 group-hover:scale-110 group-data-[state=active]:text-purple-500 dark:group-data-[state=active]:text-purple-400 relative z-10" />
              <span className="text-xs sm:text-sm font-medium group-data-[state=active]:text-purple-600 dark:group-data-[state=active]:text-purple-300 relative z-10">Profile</span>
              <div className="absolute inset-0 rounded-md bg-gradient-to-r from-purple-500/0 to-pink-500/0 group-data-[state=active]:from-purple-500/5 group-data-[state=active]:to-pink-500/5 transition-all duration-300" />
            </TabsTrigger>
            <TabsTrigger 
              value="settings" 
              className="flex items-center justify-center gap-1 sm:gap-2 px-2 sm:px-4 py-2 relative group transition-all duration-300 data-[state=active]:shadow-lg data-[state=active]:shadow-green-500/20 dark:data-[state=active]:shadow-green-400/20 data-[state=active]:bg-gradient-to-r data-[state=active]:from-green-500/10 data-[state=active]:to-emerald-500/10 hover:shadow-md hover:shadow-green-500/10 dark:hover:shadow-green-400/10"
            >
              <GlowingEffect disabled={false} proximity={100} spread={30} blur={1} />
              <Settings className="h-4 w-4 transition-transform duration-300 group-hover:scale-110 group-data-[state=active]:text-green-500 dark:group-data-[state=active]:text-green-400 relative z-10" />
              <span className="text-xs sm:text-sm font-medium group-data-[state=active]:text-green-600 dark:group-data-[state=active]:text-green-300 relative z-10">Settings</span>
              <div className="absolute inset-0 rounded-md bg-gradient-to-r from-green-500/0 to-emerald-500/0 group-data-[state=active]:from-green-500/5 group-data-[state=active]:to-emerald-500/5 transition-all duration-300" />
            </TabsTrigger>
          </TabsList>

          {/* Entertainment Tab */}
          <TabsContent value="entertainment" className="space-y-6">
            <EntertainmentHub profile={profile} />
          </TabsContent>

          {/* Profile Tab */}
          <TabsContent value="profile" className="space-y-6">
            {/* Breadcrumb Navigation */}
            <div className="flex items-center justify-between">
              <div className="flex items-center space-x-2 text-sm text-muted-foreground">
                <button 
                  onClick={() => setActiveSection('entertainment')}
                  className="hover:text-foreground transition-colors"
                >
                  Dashboard
                </button>
                <ChevronRight className="h-4 w-4" />
                <span className="text-foreground font-medium">Personality Insights</span>
              </div>
              <Button 
                variant="outline" 
                size="sm"
                onClick={() => setActiveSection('entertainment')}
                className="flex items-center space-x-2"
              >
                <ArrowLeft className="h-4 w-4" />
                <span>Back to Dashboard</span>
              </Button>
            </div>
            <ProfileDashboard profile={profile} />
          </TabsContent>

          {/* Settings Tab */}
          <TabsContent value="settings" className="space-y-6">
            {/* Breadcrumb Navigation */}
            <div className="flex items-center justify-between">
              <div className="flex items-center space-x-2 text-sm text-muted-foreground">
                <button 
                  onClick={() => setActiveSection('entertainment')}
                  className="hover:text-foreground transition-colors"
                >
                  Dashboard
                </button>
                <ChevronRight className="h-4 w-4" />
                <span className="text-foreground font-medium">Privacy & Settings</span>
              </div>
              <Button 
                variant="outline" 
                size="sm"
                onClick={() => setActiveSection('entertainment')}
                className="flex items-center space-x-2"
              >
                <ArrowLeft className="h-4 w-4" />
                <span>Back to Dashboard</span>
              </Button>
            </div>
            <SettingsPanel profile={profile} />
          </TabsContent>
        </Tabs>
      </main>
>>>>>>> 347e2189
      </div>
    </div>
  )
}

// Chat Interface Component
function ChatInterface({ profile }: { profile: Profile }) {
  const messagesEndRef = useRef<HTMLDivElement>(null)
  const chatContainerRef = useRef<HTMLDivElement>(null)

  // Chat session management
  const [chatSessions, setChatSessions] = useState([
    {
      id: 1,
      name: "Welcome Chat",
      messages: [
        {
          id: 1,
          sender: 'bondhu',
          message: `Hello ${profile.full_name?.split(' ')[0] || 'Friend'}! I'm Bondhu, your AI companion. I've reviewed your personality profile and I'm excited to support you on your journey. How are you feeling today? 🌟`,
          timestamp: new Date().toLocaleTimeString(),
        }
      ],
      createdAt: new Date()
    }
  ])
  const [activeChatId, setActiveChatId] = useState(1)
  const [newMessage, setNewMessage] = useState('')
  const [isTyping, setIsTyping] = useState(false)
  const [editingChatId, setEditingChatId] = useState<number | null>(null)
  const [editingName, setEditingName] = useState('')

  // Get current chat session
  const currentChat = chatSessions.find(chat => chat.id === activeChatId)
  const messages = currentChat?.messages || []

  // Scroll to bottom of messages
  const scrollToBottom = () => {
    messagesEndRef.current?.scrollIntoView({ behavior: 'smooth', block: 'end' })
  }

  // Auto-scroll when messages change
  useEffect(() => {
    scrollToBottom()
  }, [messages, isTyping])

  // Create new chat session
  const createNewChat = () => {
    const newChatId = Date.now()
    const newChat = {
      id: newChatId,
      name: "New Chat",
      messages: [
        {
          id: Date.now(),
          sender: 'bondhu' as const,
          message: `Hi ${profile.full_name?.split(' ')[0] || 'Friend'}! I'm ready for a new conversation. What's on your mind? 🌟`,
          timestamp: new Date().toLocaleTimeString(),
        }
      ],
      createdAt: new Date()
    }
    setChatSessions(prev => [...prev, newChat])
    setActiveChatId(newChatId)
  }

  // Rename chat session
  const renameChat = (chatId: number, newName: string) => {
    setChatSessions(prev =>
      prev.map(chat =>
        chat.id === chatId ? { ...chat, name: newName.trim() || 'Untitled Chat' } : chat
      )
    )
    setEditingChatId(null)
    setEditingName('')
  }

  // Delete chat session
  const deleteChat = (chatId: number) => {
    if (chatSessions.length === 1) return // Don't delete the last chat

    setChatSessions(prev => prev.filter(chat => chat.id !== chatId))
    if (activeChatId === chatId) {
      setActiveChatId(chatSessions.find(chat => chat.id !== chatId)?.id || chatSessions[0].id)
    }
  }

  const sendMessage = async (e?: React.FormEvent) => {
    if (e) {
      e.preventDefault()
      e.stopPropagation()
    }

    if (!newMessage.trim()) return

    const userMessage = {
      id: Date.now(),
      sender: 'user' as const,
      message: newMessage,
      timestamp: new Date().toLocaleTimeString(),
    }

    const messageToSend = newMessage

    // Update the current chat session with the new message
    setChatSessions(prev =>
      prev.map(chat =>
        chat.id === activeChatId
          ? {
            ...chat,
            messages: [...chat.messages, userMessage],
            // Auto-name the chat based on first user message (if it's still "New Chat")
            name: chat.name === "New Chat" && chat.messages.length === 1
              ? messageToSend.slice(0, 30) + (messageToSend.length > 30 ? "..." : "")
              : chat.name
          }
          : chat
      )
    )

    setNewMessage('')
    setIsTyping(true)

    // Simulate AI response with personalized content
    setTimeout(() => {
      const personalizedResponses = [
        `I appreciate you sharing that with me, ${profile.full_name?.split(' ')[0]}. Based on your personality profile, I can see this relates to your goals. Tell me more about how this makes you feel.`,
        "That's really insightful! I can sense the depth in your thoughts. What aspects of this situation feel most important to you right now?",
        "I'm here to listen and support you through this. Your journey matters to me, and I want to help you navigate these feelings.",
        "Thank you for trusting me with your thoughts. What emotions are coming up for you as we discuss this?",
        "I can hear that this matters to you deeply. Let's explore this together - you're not alone in this."
      ]

      const aiMessage = {
        id: Date.now() + 1,
        sender: 'bondhu' as const,
        message: personalizedResponses[Math.floor(Math.random() * personalizedResponses.length)],
        timestamp: new Date().toLocaleTimeString(),
      }

      // Add AI response to current chat session
      setChatSessions(prev =>
        prev.map(chat =>
          chat.id === activeChatId
            ? { ...chat, messages: [...chat.messages, aiMessage] }
            : chat
        )
      )
      setIsTyping(false)
    }, 1000 + Math.random() * 2000)
  }

  const quickMessages = [
    "How are you feeling today?",
    "I need some motivation",
    "Let's talk about my goals",
    "I'm feeling anxious",
    "Tell me something positive"
  ]

  return (
    <div className="grid lg:grid-cols-4 gap-6">
      {/* Chat Sessions Sidebar */}
      <div className="lg:col-span-1">
        <Card className="h-[600px] flex flex-col">
          <CardHeader className="border-b">
            <div className="flex items-center justify-between">
              <CardTitle className="text-sm">Chat Sessions</CardTitle>
              <Button onClick={createNewChat} size="sm" variant="outline">
                <MessageCircle className="h-4 w-4 mr-1" />
                New Chat
              </Button>
            </div>
          </CardHeader>
          <CardContent className="flex-1 overflow-y-auto p-2">
            <div className="space-y-2">
              {chatSessions.map((chat) => (
                <div
                  key={chat.id}
                  className={`p-3 rounded-lg border cursor-pointer transition-colors ${activeChatId === chat.id
                      ? 'bg-primary/10 border-primary'
                      : 'hover:bg-muted border-transparent'
                    }`}
                  onClick={() => setActiveChatId(chat.id)}
                >
                  {editingChatId === chat.id ? (
                    <Input
                      value={editingName}
                      onChange={(e) => setEditingName(e.target.value)}
                      onBlur={() => renameChat(chat.id, editingName)}
                      onKeyDown={(e) => {
                        if (e.key === 'Enter') {
                          renameChat(chat.id, editingName)
                        } else if (e.key === 'Escape') {
                          setEditingChatId(null)
                          setEditingName('')
                        }
                      }}
                      className="h-6 text-xs"
                      autoFocus
                    />
                  ) : (
                    <div className="flex items-center justify-between">
                      <div className="flex-1 min-w-0">
                        <p className="text-sm font-medium truncate">{chat.name}</p>
                        <p className="text-xs text-muted-foreground">
                          {chat.messages.length} messages
                        </p>
                      </div>
                      <div className="flex items-center space-x-1 ml-2">
                        <Button
                          size="sm"
                          variant="ghost"
                          className="h-6 w-6 p-0"
                          onClick={(e) => {
                            e.stopPropagation()
                            setEditingChatId(chat.id)
                            setEditingName(chat.name)
                          }}
                        >
                          <Settings className="h-3 w-3" />
                        </Button>
                        {chatSessions.length > 1 && (
                          <Button
                            size="sm"
                            variant="ghost"
                            className="h-6 w-6 p-0 text-red-500 hover:text-red-700"
                            onClick={(e) => {
                              e.stopPropagation()
                              deleteChat(chat.id)
                            }}
                          >
                            ×
                          </Button>
                        )}
                      </div>
                    </div>
                  )}
                </div>
              ))}
            </div>
          </CardContent>
        </Card>
      </div>

      {/* Main Chat */}
      <div className="lg:col-span-2">
        <Card className="h-[600px] flex flex-col">
          <CardHeader className="border-b">
            <div className="flex items-center justify-between">
              <div className="flex items-center space-x-3">
                <div className="w-10 h-10 rounded-full bg-gradient-to-r from-blue-500 to-purple-500 flex items-center justify-center">
                  <Heart className="h-5 w-5 text-white" />
                </div>
                <div>
                  <CardTitle>Bondhu AI Companion</CardTitle>
                  <p className="text-sm text-muted-foreground">{currentChat?.name || 'Chat'}</p>
                </div>
              </div>
              <Badge variant="secondary" className="bg-green-100 text-green-800">
                Online
              </Badge>
            </div>
          </CardHeader>

          <CardContent className="flex-1 overflow-y-auto p-4 space-y-4" ref={chatContainerRef}>
            {messages.map((msg) => (
              <div
                key={msg.id}
                className={`flex ${msg.sender === 'user' ? 'justify-end' : 'justify-start'}`}
              >
                <div
                  className={`max-w-xs lg:max-w-md px-4 py-2 rounded-lg ${msg.sender === 'user'
                    ? 'bg-primary text-primary-foreground'
                    : 'bg-muted'
                    }`}
                >
                  <p className="text-sm">{msg.message}</p>
                  <p className="text-xs opacity-70 mt-1">{msg.timestamp}</p>
                </div>
              </div>
            ))}

            {isTyping && (
              <div className="flex justify-start">
                <div className="bg-muted px-4 py-2 rounded-lg">
                  <div className="flex space-x-1">
                    <div className="w-2 h-2 bg-gray-400 rounded-full animate-bounce"></div>
                    <div className="w-2 h-2 bg-gray-400 rounded-full animate-bounce" style={{ animationDelay: '0.1s' }}></div>
                    <div className="w-2 h-2 bg-gray-400 rounded-full animate-bounce" style={{ animationDelay: '0.2s' }}></div>
                  </div>
                </div>
              </div>
            )}
            <div ref={messagesEndRef} />
          </CardContent>

          <div className="p-4 border-t">
            <form onSubmit={sendMessage} className="flex space-x-2">
              <Input
                placeholder="Type your message..."
                value={newMessage}
                onChange={(e) => setNewMessage(e.target.value)}
                onKeyDown={(e) => {
                  if (e.key === 'Enter' && !e.shiftKey) {
                    e.preventDefault()
                    sendMessage()
                  }
                }}
                className="flex-1"
              />
              <Button type="submit" size="icon">
                <Send className="h-4 w-4" />
              </Button>
              <Button type="button" variant="outline" size="icon">
                <Mic className="h-4 w-4" />
              </Button>
            </form>
          </div>
        </Card>
      </div>

      {/* Quick Actions & Profile */}
      <div className="space-y-6">
        {/* Quick Messages */}
        <Card>
          <CardHeader>
            <CardTitle className="text-sm">Quick Start</CardTitle>
          </CardHeader>
          <CardContent className="space-y-2">
            {quickMessages.map((msg, index) => (
              <Button
                key={index}
                variant="outline"
                size="sm"
                className="w-full justify-start text-xs"
                onClick={() => setNewMessage(msg)}
              >
                {msg}
              </Button>
            ))}
          </CardContent>
        </Card>

        {/* Personality Insights */}
        {profile.personality_data && (
          <Card>
            <CardHeader>
              <CardTitle className="text-sm">Your Goals</CardTitle>
            </CardHeader>
            <CardContent>
              <div className="space-y-2">
                {(profile.personality_data as any).mental_health_goals?.slice(0, 3).map((goal: string, index: number) => (
                  <Badge key={index} variant="secondary" className="text-xs">
                    {goal}
                  </Badge>
                ))}
              </div>
            </CardContent>
          </Card>
        )}
      </div>
    </div>
  )
}

// Entertainment Hub Component
function EntertainmentHub({ profile }: { profile: Profile }) {
  const [activeSection, setActiveSection] = useState('games')
  const [currentMood, setCurrentMood] = useState('')

  return (
    <div className="space-y-6">
      {/* Entertainment Navigation */}
      <Card>
        <CardHeader>
          <CardTitle className="flex items-center space-x-2">
            <Play className="h-5 w-5" />
            <span>Entertainment Hub</span>
          </CardTitle>
          <p className="text-muted-foreground">
            Explore games, videos, and music while Bondhu learns about your personality
          </p>
        </CardHeader>
        <CardContent>
          <div className="grid grid-cols-3 gap-4 mb-6">
            <Button
              variant="ghost"
              onClick={() => setActiveSection('games')}
              className={`h-16 flex flex-col justify-center items-center space-y-1.5 relative overflow-hidden transition-all duration-500 group border-0 ${
                activeSection === 'games' 
                  ? 'bg-green-500/20 backdrop-blur-xl border border-green-400/30 shadow-lg shadow-green-500/20 dark:shadow-green-400/15' 
                  : 'bg-white/10 dark:bg-white/5 backdrop-blur-lg border border-white/20 dark:border-white/10 hover:bg-green-500/10 hover:border-green-400/20 hover:shadow-md hover:shadow-green-500/10'
              }`}
            >
              <GlowingEffect disabled={false} proximity={120} spread={35} blur={1.5} />
              
              {/* Liquid glass morphing background */}
              <div className={`absolute inset-0 transition-all duration-700 ease-out ${
                activeSection === 'games' 
                  ? 'bg-gradient-to-br from-green-400/30 via-emerald-500/20 to-green-600/30' 
                  : 'bg-gradient-to-br from-white/5 via-green-500/5 to-white/10 group-hover:from-green-400/10 group-hover:via-emerald-500/10 group-hover:to-green-600/15'
              }`} />
              
              {/* Animated liquid blob */}
              <div className={`absolute w-32 h-32 -top-8 -left-8 rounded-full transition-all duration-1000 ease-in-out ${
                activeSection === 'games' 
                  ? 'bg-green-400/30 blur-xl animate-pulse' 
                  : 'bg-green-500/10 blur-2xl group-hover:bg-green-400/20 group-hover:scale-110'
              }`} />
              
              {/* Glass reflection effect */}
              <div className="absolute inset-0 bg-gradient-to-br from-white/20 via-transparent to-transparent opacity-50" />
              
              <Gamepad2 className={`h-5 w-5 transition-all duration-300 group-hover:scale-110 relative z-10 ${
                activeSection === 'games' 
                  ? 'text-green-100 drop-shadow-sm filter brightness-110' 
                  : 'text-green-600 dark:text-green-400 group-hover:text-green-500 dark:group-hover:text-green-300'
              }`} />
              <span className={`text-xs font-semibold transition-all duration-300 relative z-10 ${
                activeSection === 'games' 
                  ? 'text-green-50 drop-shadow-sm filter brightness-110' 
                  : 'text-green-700 dark:text-green-300 group-hover:text-green-600 dark:group-hover:text-green-200'
              }`}>Games</span>
            </Button>
            
            <Button
              variant="ghost"
              onClick={() => setActiveSection('videos')}
              className={`h-16 flex flex-col justify-center items-center space-y-1.5 relative overflow-hidden transition-all duration-500 group border-0 ${
                activeSection === 'videos' 
                  ? 'bg-green-500/20 backdrop-blur-xl border border-green-400/30 shadow-lg shadow-green-500/20 dark:shadow-green-400/15' 
                  : 'bg-white/10 dark:bg-white/5 backdrop-blur-lg border border-white/20 dark:border-white/10 hover:bg-green-500/10 hover:border-green-400/20 hover:shadow-md hover:shadow-green-500/10'
              }`}
            >
              <GlowingEffect disabled={false} proximity={120} spread={35} blur={1.5} />
              
              {/* Liquid glass morphing background */}
              <div className={`absolute inset-0 transition-all duration-700 ease-out ${
                activeSection === 'videos' 
                  ? 'bg-gradient-to-br from-green-400/30 via-emerald-500/20 to-green-600/30' 
                  : 'bg-gradient-to-br from-white/5 via-green-500/5 to-white/10 group-hover:from-green-400/10 group-hover:via-emerald-500/10 group-hover:to-green-600/15'
              }`} />
              
              {/* Animated liquid blob */}
              <div className={`absolute w-32 h-32 -top-8 -right-8 rounded-full transition-all duration-1000 ease-in-out ${
                activeSection === 'videos' 
                  ? 'bg-emerald-400/30 blur-xl animate-pulse' 
                  : 'bg-green-500/10 blur-2xl group-hover:bg-emerald-400/20 group-hover:scale-110'
              }`} />
              
              {/* Glass reflection effect */}
              <div className="absolute inset-0 bg-gradient-to-br from-white/20 via-transparent to-transparent opacity-50" />
              
              <Camera className={`h-5 w-5 transition-all duration-300 group-hover:scale-110 relative z-10 ${
                activeSection === 'videos' 
                  ? 'text-green-100 drop-shadow-sm filter brightness-110' 
                  : 'text-green-600 dark:text-green-400 group-hover:text-green-500 dark:group-hover:text-green-300'
              }`} />
              <span className={`text-xs font-semibold transition-all duration-300 relative z-10 ${
                activeSection === 'videos' 
                  ? 'text-green-50 drop-shadow-sm filter brightness-110' 
                  : 'text-green-700 dark:text-green-300 group-hover:text-green-600 dark:group-hover:text-green-200'
              }`}>Videos</span>
            </Button>
            
            <Button
              variant="ghost"
              onClick={() => setActiveSection('music')}
              className={`h-16 flex flex-col justify-center items-center space-y-1.5 relative overflow-hidden transition-all duration-500 group border-0 ${
                activeSection === 'music' 
                  ? 'bg-green-500/20 backdrop-blur-xl border border-green-400/30 shadow-lg shadow-green-500/20 dark:shadow-green-400/15' 
                  : 'bg-white/10 dark:bg-white/5 backdrop-blur-lg border border-white/20 dark:border-white/10 hover:bg-green-500/10 hover:border-green-400/20 hover:shadow-md hover:shadow-green-500/10'
              }`}
            >
              <GlowingEffect disabled={false} proximity={120} spread={35} blur={1.5} />
              
              {/* Liquid glass morphing background */}
              <div className={`absolute inset-0 transition-all duration-700 ease-out ${
                activeSection === 'music' 
                  ? 'bg-gradient-to-br from-green-400/30 via-emerald-500/20 to-green-600/30' 
                  : 'bg-gradient-to-br from-white/5 via-green-500/5 to-white/10 group-hover:from-green-400/10 group-hover:via-emerald-500/10 group-hover:to-green-600/15'
              }`} />
              
              {/* Animated liquid blob */}
              <div className={`absolute w-32 h-32 -bottom-8 -left-8 rounded-full transition-all duration-1000 ease-in-out ${
                activeSection === 'music' 
                  ? 'bg-teal-400/30 blur-xl animate-pulse' 
                  : 'bg-green-500/10 blur-2xl group-hover:bg-teal-400/20 group-hover:scale-110'
              }`} />
              
              {/* Glass reflection effect */}
              <div className="absolute inset-0 bg-gradient-to-br from-white/20 via-transparent to-transparent opacity-50" />
              
              <Headphones className={`h-5 w-5 transition-all duration-300 group-hover:scale-110 relative z-10 ${
                activeSection === 'music' 
                  ? 'text-green-100 drop-shadow-sm filter brightness-110' 
                  : 'text-green-600 dark:text-green-400 group-hover:text-green-500 dark:group-hover:text-green-300'
              }`} />
              <span className={`text-xs font-semibold transition-all duration-300 relative z-10 ${
                activeSection === 'music' 
                  ? 'text-green-50 drop-shadow-sm filter brightness-110' 
                  : 'text-green-700 dark:text-green-300 group-hover:text-green-600 dark:group-hover:text-green-200'
              }`}>Music</span>
            </Button>
          </div>

          {/* Dynamic Content Area */}
          {activeSection === 'games' && <GamingSection profile={profile} />}
          {activeSection === 'videos' && <VideoSection profile={profile} />}
          {activeSection === 'music' && <MusicSection profile={profile} />}
        </CardContent>
      </Card>
    </div>
  )
}

// Gaming Section Component
function GamingSection({ profile }: { profile: Profile }) {
  const [selectedGame, setSelectedGame] = useState<string | null>(null)
  const [gameResults, setGameResults] = useState<any[]>([])

  const games = [
    {
      id: 'puzzle_master',
      name: 'Puzzle Master',
      category: 'Puzzle',
      description: 'Test your spatial reasoning and pattern recognition',
      icon: '🧩',
      difficulty: 'Medium',
      insights: ['Problem-solving approach', 'Spatial reasoning', 'Persistence patterns'],
      duration: '10-15 min',
      component: PuzzleMaster
    },
    {
      id: 'memory_palace',
      name: 'Memory Palace',
      category: 'Strategy',
      description: 'Enhance memory and strategic thinking',
      icon: '🧠',
      difficulty: 'Easy',
      insights: ['Memory patterns', 'Strategic planning', 'Attention to detail'],
      duration: '5-10 min',
      component: MemoryPalace
    },
    {
      id: 'color_symphony',
      name: 'Color Symphony',
      category: 'Creative',
      description: 'Express creativity through color and pattern',
      icon: '🎨',
      difficulty: 'Easy',
      insights: ['Creative expression', 'Aesthetic preferences', 'Emotional associations'],
      duration: '15-20 min',
      component: ColorSymphony
    }
  ]

  const handleGameComplete = (gameData: any) => {
    setGameResults(prev => [...prev, gameData])
    setSelectedGame(null)

    // Send data to AI learning engine
    aiLearningEngine.addGameplayData(gameData)

    // Here you would typically send the data to your analytics service
    console.log('Game completed:', gameData)

    // Show completion message or insights
    // You could integrate with Bondhu AI here to provide immediate feedback
  }

  const selectedGameData = games.find(game => game.id === selectedGame)

  if (selectedGame && selectedGameData) {
    const GameComponent = selectedGameData.component
    return (
      <div className="space-y-4">
        <div className="flex items-center justify-between">
          <h3 className="font-semibold">Playing: {selectedGameData.name}</h3>
          <Button variant="outline" onClick={() => setSelectedGame(null)}>
            Back to Games
          </Button>
        </div>
        <GameComponent onGameComplete={handleGameComplete} />
      </div>
    )
  }

  return (
    <div className="space-y-4">
      <div className="grid gap-4">
        {games.map((game) => (
          <Card key={game.id} className="p-4 hover:shadow-md transition-shadow cursor-pointer relative">
            <GlowingEffect disabled={false} proximity={150} spread={40} blur={2} />
            <div className="flex items-center justify-between relative z-10">
              <div className="flex items-center space-x-4">
                <div className="w-12 h-12 bg-gradient-to-r from-purple-500 to-pink-500 rounded-lg flex items-center justify-center text-2xl">
                  {game.icon}
                </div>
                <div className="flex-1">
                  <h4 className="font-semibold">{game.name}</h4>
                  <p className="text-sm text-muted-foreground mb-2">{game.description}</p>
                  <div className="flex flex-wrap gap-1 mb-2">
                    {game.insights.map((insight, index) => (
                      <Badge key={index} variant="secondary" className="text-xs">
                        {insight}
                      </Badge>
                    ))}
                  </div>
                  <div className="flex items-center space-x-4 text-xs text-muted-foreground">
                    <span>Duration: {game.duration}</span>
                    <span>Difficulty: {game.difficulty}</span>
                  </div>
                </div>
              </div>
              <Button onClick={() => setSelectedGame(game.id)}>
                <Play className="h-4 w-4 mr-2" />
                Play
              </Button>
            </div>
          </Card>
        ))}
      </div>

      {/* Recent Game Results */}
      {gameResults.length > 0 && (
        <Card>
          <CardHeader>
            <CardTitle className="text-lg">Recent Gaming Sessions</CardTitle>
          </CardHeader>
          <CardContent>
            <div className="space-y-3">
              {gameResults.slice(-3).map((result, index) => (
                <div key={index} className="p-3 bg-gray-50 rounded-lg">
                  <div className="flex justify-between items-center mb-2">
                    <span className="font-medium">{result.gameId}</span>
                    <Badge variant="secondary">{Math.round(result.completionRate)}% Complete</Badge>
                  </div>
                  <div className="grid grid-cols-2 gap-2 text-sm text-muted-foreground">
                    <span>Creativity: {Math.round(result.performance.creativity)}%</span>
                    <span>Speed: {Math.round(result.performance.speed)}%</span>
                    <span>Accuracy: {Math.round(result.performance.accuracy)}%</span>
                    <span>Mood: {result.emotionalState}</span>
                  </div>
                </div>
              ))}
            </div>
          </CardContent>
        </Card>
      )}
    </div>
  )
}

// Video Section Component
function VideoSection({ profile }: { profile: Profile }) {
  const [selectedCategory, setSelectedCategory] = useState('mental_health')
  const [selectedVideo, setSelectedVideo] = useState<any | null>(null)
  const [watchHistory, setWatchHistory] = useState<any[]>([])

  const categories = [
    { id: 'mental_health', name: 'Wellness', icon: '🧘', color: 'bg-green-100 text-green-800' },
    { id: 'educational', name: 'Learning', icon: '📚', color: 'bg-blue-100 text-blue-800' },
    { id: 'entertainment', name: 'Fun', icon: '🎭', color: 'bg-purple-100 text-purple-800' }
  ]

  const videos = [
    {
      id: '1',
      title: '5-Minute Breathing Exercise',
      description: 'Learn powerful breathing techniques to manage stress and anxiety in your daily life.',
      category: 'mental_health',
      duration: 323, // 5:23 in seconds
      thumbnail: '🌿',
      url: '/videos/breathing-exercise.mp4', // Mock URL
      tags: ['breathing', 'anxiety', 'mindfulness', 'stress relief'],
      insights: ['Stress response', 'Mindfulness engagement', 'Focus duration']
    },
    {
      id: '2',
      title: 'Understanding Emotions',
      description: 'Explore the science behind emotions and learn healthy ways to process and express your feelings.',
      category: 'educational',
      duration: 765, // 12:45 in seconds
      thumbnail: '🧠',
      url: '/videos/understanding-emotions.mp4',
      tags: ['emotions', 'psychology', 'self-awareness', 'mental health'],
      insights: ['Learning style', 'Attention span', 'Concept retention']
    },
    {
      id: '3',
      title: 'Comedy Therapy Session',
      description: 'Discover how laughter can be medicine with this collection of therapeutic comedy content.',
      category: 'entertainment',
      duration: 510, // 8:30 in seconds
      thumbnail: '😄',
      url: '/videos/comedy-therapy.mp4',
      tags: ['humor', 'laughter therapy', 'positive psychology', 'mood boost'],
      insights: ['Humor preferences', 'Emotional response', 'Social content']
    },
    {
      id: '4',
      title: 'Meditation for Beginners',
      description: 'Start your meditation journey with simple, effective techniques for inner peace.',
      category: 'mental_health',
      duration: 900, // 15:00 in seconds
      thumbnail: '🧘‍♀️',
      url: '/videos/meditation-beginners.mp4',
      tags: ['meditation', 'mindfulness', 'relaxation', 'spiritual wellness'],
      insights: ['Attention span', 'Spiritual openness', 'Focus ability']
    },
    {
      id: '5',
      title: 'The Science of Happiness',
      description: 'Explore research-backed strategies for increasing life satisfaction and well-being.',
      category: 'educational',
      duration: 1020, // 17:00 in seconds
      thumbnail: '😊',
      url: '/videos/science-happiness.mp4',
      tags: ['happiness', 'positive psychology', 'well-being', 'research'],
      insights: ['Learning preferences', 'Scientific thinking', 'Optimism levels']
    },
    {
      id: '6',
      title: 'Creative Expression Workshop',
      description: 'Unlock your creative potential through guided artistic exercises and self-expression.',
      category: 'entertainment',
      duration: 1800, // 30:00 in seconds
      thumbnail: '🎨',
      url: '/videos/creative-workshop.mp4',
      tags: ['creativity', 'art therapy', 'self-expression', 'artistic'],
      insights: ['Creativity levels', 'Artistic preferences', 'Self-expression style']
    }
  ]

  const handleVideoComplete = (watchData: any) => {
    setWatchHistory(prev => [...prev, watchData])
    setSelectedVideo(null)

    // Send data to AI learning engine
    aiLearningEngine.addVideoData(watchData)

    // Here you would send analytics to your backend
    console.log('Video watch completed:', watchData)
  }

  const formatDuration = (seconds: number) => {
    const mins = Math.floor(seconds / 60)
    const secs = seconds % 60
    return `${mins}:${secs.toString().padStart(2, '0')}`
  }

  if (selectedVideo) {
    return (
      <VideoPlayer
        video={selectedVideo}
        onWatchComplete={handleVideoComplete}
        onClose={() => setSelectedVideo(null)}
      />
    )
  }

  return (
    <div className="space-y-4">
      <div className="flex flex-wrap gap-2 mb-4">
        {categories.map((category) => (
          <Button
            key={category.id}
            variant={selectedCategory === category.id ? 'default' : 'outline'}
            onClick={() => setSelectedCategory(category.id)}
            size="sm"
          >
            <span className="mr-2">{category.icon}</span>
            {category.name}
          </Button>
        ))}
      </div>

      <div className="grid gap-4">
        {videos.filter(v => v.category === selectedCategory).map((video) => (
          <Card key={video.id} className="p-4 hover:shadow-md transition-shadow cursor-pointer relative">
            <GlowingEffect disabled={false} proximity={150} spread={40} blur={2} />
            <div className="flex items-center space-x-4 relative z-10">
              <div className="w-20 h-16 bg-gradient-to-r from-red-500 to-orange-500 rounded-lg flex items-center justify-center text-3xl flex-shrink-0">
                {video.thumbnail}
              </div>
              <div className="flex-1 min-w-0">
                <h4 className="font-medium text-lg mb-1">{video.title}</h4>
                <p className="text-sm text-muted-foreground mb-2 line-clamp-2">{video.description}</p>
                <div className="flex items-center space-x-4 text-sm text-muted-foreground mb-2">
                  <span>Duration: {formatDuration(video.duration)}</span>
                  <span>Category: {categories.find(c => c.id === video.category)?.name}</span>
                </div>
                <div className="flex flex-wrap gap-1 mb-2">
                  {video.tags.slice(0, 3).map((tag, index) => (
                    <Badge key={index} variant="secondary" className="text-xs">
                      {tag}
                    </Badge>
                  ))}
                  {video.tags.length > 3 && (
                    <Badge variant="outline" className="text-xs">
                      +{video.tags.length - 3} more
                    </Badge>
                  )}
                </div>
                <div className="flex flex-wrap gap-1">
                  <span className="text-xs text-muted-foreground mr-2">Learning insights:</span>
                  {video.insights.map((insight, index) => (
                    <Badge key={index} variant="outline" className="text-xs">
                      {insight}
                    </Badge>
                  ))}
                </div>
              </div>
              <Button onClick={() => setSelectedVideo(video)} className="flex-shrink-0">
                <Play className="h-4 w-4 mr-2" />
                Watch
              </Button>
            </div>
          </Card>
        ))}
      </div>

      {/* Watch History */}
      {watchHistory.length > 0 && (
        <Card>
          <CardHeader>
            <CardTitle className="text-lg">Recent Viewing</CardTitle>
          </CardHeader>
          <CardContent>
            <div className="space-y-3">
              {watchHistory.slice(-3).map((history, index) => {
                const video = videos.find(v => v.id === history.contentId)
                return (
                  <div key={index} className="p-3 bg-gray-50 rounded-lg">
                    <div className="flex justify-between items-center mb-2">
                      <span className="font-medium">{video?.title}</span>
                      <Badge variant="secondary">{Math.round(history.completionRate)}% Watched</Badge>
                    </div>
                    <div className="grid grid-cols-2 gap-2 text-sm text-muted-foreground">
                      <span>Watch time: {Math.round(history.watchTime)}s</span>
                      <span>Interactions: {history.interactions.length}</span>
                      <span>Skips: {history.skipPatterns.length}</span>
                      <span>Completion: {Math.round(history.completionRate)}%</span>
                    </div>
                  </div>
                )
              })}
            </div>
          </CardContent>
        </Card>
      )}
    </div>
  )
}

// Music Section Component
function MusicSection({ profile }: { profile: Profile }) {
  const [selectedMood, setSelectedMood] = useState('')
  const [currentTrack, setCurrentTrack] = useState<any | null>(null)
  const [isPlaying, setIsPlaying] = useState(false)
  const [currentTime, setCurrentTime] = useState(0)
  const [listeningHistory, setListeningHistory] = useState<any[]>([])
  const [volume, setVolume] = useState(0.7)

  const moods = [
    {
      name: 'Focus',
      emoji: '🎯',
      color: 'bg-blue-100',
      description: 'Deep work and concentration',
      gradient: 'from-blue-500 to-cyan-500',
      hoverGradient: 'from-blue-600 to-cyan-600'
    },
    {
      name: 'Relax',
      emoji: '🌊',
      color: 'bg-green-100',
      description: 'Calm and peaceful',
      gradient: 'from-green-500 to-emerald-500',
      hoverGradient: 'from-green-600 to-emerald-600'
    },
    {
      name: 'Energy',
      emoji: '⚡',
      color: 'bg-orange-100',
      description: 'Upbeat and motivating',
      gradient: 'from-orange-500 to-red-500',
      hoverGradient: 'from-orange-600 to-red-600'
    },
    {
      name: 'Creative',
      emoji: '🎨',
      color: 'bg-purple-100',
      description: 'Inspiration and flow',
      gradient: 'from-purple-500 to-pink-500',
      hoverGradient: 'from-purple-600 to-pink-600'
    },
    {
      name: 'Social',
      emoji: '🎉',
      color: 'bg-pink-100',
      description: 'Social and uplifting',
      gradient: 'from-pink-500 to-rose-500',
      hoverGradient: 'from-pink-600 to-rose-600'
    },
    {
      name: 'Sleep',
      emoji: '😴',
      color: 'bg-indigo-100',
      description: 'Wind down and rest',
      gradient: 'from-indigo-500 to-purple-500',
      hoverGradient: 'from-indigo-600 to-purple-600'
    }
  ]

  const playlists = [
    {
      id: 1,
      name: 'Deep Focus Flow',
      mood: 'Focus',
      tracks: 24,
      duration: '1h 45m',
      cover: '🎵',
      genre: 'Ambient',
      insights: ['Concentration patterns', 'Productivity preferences', 'Attention sustainability'],
      tracks_list: [
        { id: 1, title: 'Concentrated Mind', artist: 'Focus Collective', duration: 240 },
        { id: 2, title: 'Deep Work Mode', artist: 'Productivity Sounds', duration: 300 },
        { id: 3, title: 'Mental Clarity', artist: 'Study Beats', duration: 280 }
      ]
    },
    {
      id: 2,
      name: 'Calm Waves',
      mood: 'Relax',
      tracks: 18,
      duration: '1h 12m',
      cover: '🌙',
      genre: 'Nature Sounds',
      insights: ['Relaxation style', 'Stress relief patterns', 'Evening preferences'],
      tracks_list: [
        { id: 4, title: 'Ocean Breeze', artist: 'Nature Collective', duration: 360 },
        { id: 5, title: 'Peaceful Mind', artist: 'Relaxation Masters', duration: 420 },
        { id: 6, title: 'Gentle Rain', artist: 'Calm Sounds', duration: 300 }
      ]
    },
    {
      id: 3,
      name: 'Creative Spark',
      mood: 'Creative',
      tracks: 20,
      duration: '1h 30m',
      cover: '✨',
      genre: 'Instrumental',
      insights: ['Creative thinking', 'Artistic inspiration', 'Flow state enhancement'],
      tracks_list: [
        { id: 7, title: 'Artistic Vision', artist: 'Creative Minds', duration: 270 },
        { id: 8, title: 'Innovation Flow', artist: 'Inspiration Hub', duration: 315 },
        { id: 9, title: 'Creative Energy', artist: 'Art Sounds', duration: 290 }
      ]
    },
    {
      id: 4,
      name: 'Energy Boost',
      mood: 'Energy',
      tracks: 15,
      duration: '1h 0m',
      cover: '🔥',
      genre: 'Upbeat',
      insights: ['Energy levels', 'Motivation patterns', 'Activity preferences'],
      tracks_list: [
        { id: 10, title: 'Power Up', artist: 'Energy Collective', duration: 210 },
        { id: 11, title: 'High Vibes', artist: 'Motivation Music', duration: 240 },
        { id: 12, title: 'Peak Performance', artist: 'Energy Sounds', duration: 225 }
      ]
    }
  ]

  const formatTime = (seconds: number) => {
    const mins = Math.floor(seconds / 60)
    const secs = Math.floor(seconds % 60)
    return `${mins}:${secs.toString().padStart(2, '0')}`
  }

  const playTrack = (track: any, playlist: any) => {
    setCurrentTrack({ ...track, playlist: playlist.name, mood: playlist.mood })
    setIsPlaying(true)
    setCurrentTime(0)

    // Track listening analytics
    const listeningData = {
      trackId: track.id,
      userId: 'current_user',
      sessionId: Math.random().toString(36).substr(2, 9),
      playTime: 0,
      totalDuration: track.duration,
      skipTime: undefined,
      repeatCount: 0,
      volume: volume,
      mood_context: playlist.mood,
      activity_context: 'entertainment',
      social_context: 'alone' as const
    }

    // Send to AI learning engine
    aiLearningEngine.addMusicData(listeningData)

    setListeningHistory(prev => [...prev, {
      trackId: track.id,
      sessionId: listeningData.sessionId,
      startTime: new Date(),
      mood: playlist.mood,
      playlistId: playlist.id
    }])
  }

  const togglePlayPause = () => {
    setIsPlaying(!isPlaying)
  }

  // Simulate track progress
  useEffect(() => {
    let interval: NodeJS.Timeout
    if (isPlaying && currentTrack) {
      interval = setInterval(() => {
        setCurrentTime(prev => {
          if (prev >= currentTrack.duration) {
            setIsPlaying(false)
            return 0
          }
          return prev + 1
        })
      }, 1000)
    }
    return () => clearInterval(interval)
  }, [isPlaying, currentTrack])

  return (
    <div className="space-y-6">
      {/* Mood Selection */}
      <div className="grid grid-cols-2 md:grid-cols-3 gap-4 mb-6">
        {moods.map((mood) => (
          <div
            key={mood.name}
            onClick={() => setSelectedMood(mood.name)}
            className={`
<<<<<<< HEAD
              relative overflow-hidden rounded-xl p-6 cursor-pointer transition-all duration-300 ease-in-out transform hover:scale-105 group
              ${selectedMood === mood.name
                ? `bg-gradient-to-br ${mood.gradient} text-white shadow-lg shadow-${mood.gradient.split('-')[1]}-500/25`
                : 'bg-white dark:bg-gray-800 hover:bg-gray-50 dark:hover:bg-gray-700 border border-gray-200 dark:border-gray-700'
=======
              relative overflow-hidden rounded-xl p-6 cursor-pointer transition-all duration-300 ease-in-out transform hover:scale-[1.02] group
              ${selectedMood === mood.name 
                ? `bg-gradient-to-br ${mood.gradient} text-white shadow-md dark:shadow-lg shadow-${mood.gradient.split('-')[1]}-500/20 dark:shadow-${mood.gradient.split('-')[1]}-500/10` 
                : 'bg-white dark:bg-card hover:bg-gray-50/50 dark:hover:bg-card/80 border border-gray-200/60 dark:border-border/40 hover:border-gray-300/80 dark:hover:border-border/60'
>>>>>>> 347e2189
              }
            `}
          >
            <GlowingEffect disabled={false} proximity={120} spread={35} blur={1.5} />
            {/* Background gradient overlay for selected state */}
            {selectedMood === mood.name && (
              <div className={`absolute inset-0 bg-gradient-to-br ${mood.hoverGradient} opacity-0 group-hover:opacity-100 transition-opacity duration-300`} />
            )}

            {/* Content */}
            <div className="relative z-10 flex flex-col items-center text-center space-y-2">
              <div className={`
                text-3xl mb-1 transition-transform duration-300 group-hover:scale-105
                ${selectedMood === mood.name ? 'drop-shadow-sm' : ''}
              `}>
                {mood.emoji}
              </div>
              <h3 className={`
                font-semibold text-sm 
                ${selectedMood === mood.name
                  ? 'text-white'
                  : 'text-gray-900 dark:text-gray-100'
                }
              `}>
                {mood.name}
              </h3>
              <p className={`
                text-xs leading-tight
                ${selectedMood === mood.name
                  ? 'text-white/80'
                  : 'text-gray-500 dark:text-gray-400'
                }
              `}>
                {mood.description}
              </p>
            </div>

            {/* Shine effect for unselected buttons */}
            {selectedMood !== mood.name && (
              <div className="absolute inset-0 opacity-0 group-hover:opacity-100 transition-opacity duration-500">
                <div className={`absolute inset-0 bg-gradient-to-r ${mood.gradient} opacity-5 dark:opacity-10`} />
                <div className="absolute -inset-x-full h-full bg-gradient-to-r from-transparent via-white/20 dark:via-white/10 to-transparent transform -skew-x-12 animate-shine" />
              </div>
            )}
          </div>
        ))}
      </div>

      {/* Current Player */}
      {currentTrack && (
        <Card>
          <CardContent className="p-4">
            <div className="flex items-center space-x-4">
              <div className="w-16 h-16 bg-gradient-to-r from-purple-500 to-pink-500 rounded-lg flex items-center justify-center text-2xl">
                🎵
              </div>
              <div className="flex-1">
                <h4 className="font-medium">{currentTrack.title}</h4>
                <p className="text-sm text-muted-foreground">{currentTrack.artist}</p>
                <p className="text-xs text-muted-foreground">
                  {currentTrack.playlist} • {currentTrack.mood} Mood
                </p>
              </div>
              <div className="flex items-center space-x-4">
                <Button size="sm" onClick={togglePlayPause}>
                  {isPlaying ? <Pause className="h-4 w-4" /> : <Play className="h-4 w-4" />}
                </Button>
                <div className="flex items-center space-x-2">
                  <Volume2 className="h-4 w-4" />
                  <div className="w-16">
                    <Slider
                      value={[volume]}
                      max={1}
                      step={0.1}
                      onValueChange={([val]: number[]) => setVolume(val)}
                    />
                  </div>
                </div>
              </div>
            </div>
            <div className="mt-4">
              <div className="flex justify-between text-sm text-muted-foreground mb-1">
                <span>{formatTime(currentTime)}</span>
                <span>{formatTime(currentTrack.duration)}</span>
              </div>
              <Slider
                value={[currentTime]}
                max={currentTrack.duration}
                step={1}
                onValueChange={([time]: number[]) => setCurrentTime(time)}
                className="w-full"
              />
            </div>
          </CardContent>
        </Card>
      )}

      {/* Playlists */}
      {selectedMood && (
        <div className="space-y-4">
          <h3 className="font-semibold text-lg">
            {selectedMood} Playlists
          </h3>
          {playlists.filter(p => p.mood === selectedMood).map((playlist) => (
            <Card key={playlist.id} className="overflow-hidden relative">
              <GlowingEffect disabled={false} proximity={150} spread={40} blur={2} />
              <CardHeader className="pb-3 relative z-10">
                <div className="flex items-center justify-between">
                  <div className="flex items-center space-x-4">
                    <div className="w-16 h-16 bg-gradient-to-r from-indigo-500 to-purple-500 rounded-lg flex items-center justify-center text-3xl">
                      {playlist.cover}
                    </div>
                    <div>
                      <CardTitle className="text-lg">{playlist.name}</CardTitle>
                      <p className="text-sm text-muted-foreground">
                        {playlist.tracks} tracks • {playlist.duration} • {playlist.genre}
                      </p>
                      <div className="flex flex-wrap gap-1 mt-2">
                        {playlist.insights.map((insight, index) => (
                          <Badge key={index} variant="secondary" className="text-xs">
                            {insight}
                          </Badge>
                        ))}
                      </div>
                    </div>
                  </div>
                  <Button onClick={() => playTrack(playlist.tracks_list[0], playlist)}>
                    <Play className="h-4 w-4 mr-2" />
                    Play All
                  </Button>
                </div>
              </CardHeader>
              <CardContent className="pt-0 relative z-10">
                <div className="space-y-2">
                  {playlist.tracks_list.slice(0, 3).map((track, index) => (
                    <div
                      key={track.id}
                      className="flex items-center justify-between p-2 hover:bg-gray-50/50 dark:hover:bg-card/60 rounded cursor-pointer transition-colors duration-200"
                      onClick={() => playTrack(track, playlist)}
                    >
                      <div className="flex items-center space-x-3">
                        <span className="text-sm text-muted-foreground w-6">{index + 1}</span>
                        <div>
                          <p className="text-sm font-medium">{track.title}</p>
                          <p className="text-xs text-muted-foreground">{track.artist}</p>
                        </div>
                      </div>
                      <div className="flex items-center space-x-2">
                        <span className="text-xs text-muted-foreground">
                          {formatTime(track.duration)}
                        </span>
                        <Button size="sm" variant="ghost">
                          <Play className="h-3 w-3" />
                        </Button>
                      </div>
                    </div>
                  ))}
                  {playlist.tracks_list.length > 3 && (
                    <p className="text-sm text-muted-foreground text-center pt-2">
                      +{playlist.tracks_list.length - 3} more tracks
                    </p>
                  )}
                </div>
              </CardContent>
            </Card>
          ))}
        </div>
      )}

      {/* No mood selected */}
      {!selectedMood && (
        <div className="text-center py-8">
          <h3 className="text-lg font-medium mb-2">Choose Your Mood</h3>
          <p className="text-muted-foreground">
            Select a mood above to discover personalized playlists that match your current state of mind.
          </p>
        </div>
      )}

      {/* Listening Analytics */}
      {listeningHistory.length > 0 && (
        <Card>
          <CardHeader>
            <CardTitle className="text-lg">Recent Listening</CardTitle>
          </CardHeader>
          <CardContent>
            <div className="space-y-3">
              {listeningHistory.slice(-3).map((history, index) => {
                const track = playlists
                  .flatMap(p => p.tracks_list)
                  .find(t => t.id === history.trackId)
                return (
                  <div key={index} className="p-3 bg-gray-50/50 dark:bg-card/40 rounded-lg border border-gray-200/40 dark:border-border/20">
                    <div className="flex justify-between items-center mb-2">
                      <span className="font-medium">{track?.title}</span>
                      <Badge variant="secondary">{history.mood} Mood</Badge>
                    </div>
                    <div className="grid grid-cols-2 gap-2 text-sm text-muted-foreground">
                      <span>Artist: {track?.artist}</span>
                      <span>Duration: {track ? formatTime(track.duration) : 'N/A'}</span>
                      <span>Started: {new Date(history.startTime).toLocaleTimeString()}</span>
                      <span>Playlist ID: {history.playlistId}</span>
                    </div>
                  </div>
                )
              })}
            </div>
          </CardContent>
        </Card>
      )}

      {/* Learning Insights */}
      <div className="text-xs text-muted-foreground space-y-1 p-3 bg-gray-50/50 dark:bg-card/40 rounded-lg border border-gray-200/40 dark:border-border/20">
        <p className="font-medium">Music Learning Insights:</p>
        <p>• Mood-based listening preferences and patterns</p>
        <p>• Genre exploration and musical taste development</p>
        <p>• Emotional regulation through music selection</p>
        <p>• Focus and productivity correlation with specific sounds</p>
        {selectedMood && <p>• Current preference: {selectedMood} mood exploration</p>}
      </div>
    </div>
  )
}

// Profile Dashboard Component
function ProfileDashboard({ profile }: { profile: Profile }) {
  const [aiInsights, setAiInsights] = useState<any>(null)
  const [refreshKey, setRefreshKey] = useState(0)

  // Get AI insights
  useEffect(() => {
    const insights = aiLearningEngine.getLatestInsights()
    setAiInsights(insights)
  }, [refreshKey])

  // Refresh insights periodically
  useEffect(() => {
    const interval = setInterval(() => {
      setRefreshKey(prev => prev + 1)
    }, 30000) // Refresh every 30 seconds

    return () => clearInterval(interval)
  }, [])

  // Mock personality data - in real app this would come from profile
  const personalityData = aiInsights?.bigFive || {
    openness: 75,
    conscientiousness: 68,
    extraversion: 55,
    agreeableness: 82,
    neuroticism: 45
  }

  const entertainmentInsights = aiInsights ? {
    gaming_creativity: aiInsights.entertainmentProfile.gaming.creativityScore,
    video_attention_span: Math.round(aiInsights.entertainmentProfile.video.attentionSpan / 6), // Convert to percentage
    music_emotional_regulation: aiInsights.entertainmentProfile.music.listeningBehavior.focus_music_preference,
    overall_engagement: Math.round((
      aiInsights.entertainmentProfile.gaming.persistenceLevel +
      aiInsights.entertainmentProfile.video.engagementPatterns.completionRate +
      aiInsights.entertainmentProfile.music.listeningBehavior.active_listening
    ) / 3)
  } : {
    gaming_creativity: 70,
    video_attention_span: 85,
    music_emotional_regulation: 78,
    overall_engagement: 82
  }

  return (
    <div className="space-y-6">
      {/* Advanced Personality Overview */}
      <PersonalityRadarAdvanced
        personalityData={personalityData}
        entertainmentInsights={entertainmentInsights}
      />

      {/* AI-Generated Cross-Modal Insights */}
      {aiInsights?.crossModalInsights && aiInsights.crossModalInsights.length > 0 && (
        <Card className="relative">
          <GlowingEffect disabled={false} proximity={150} spread={40} blur={2} />
          <CardHeader className="relative z-10">
            <CardTitle className="flex items-center space-x-2">
              <TrendingUp className="h-5 w-5" />
              <span>AI-Generated Insights</span>
            </CardTitle>
            <p className="text-muted-foreground">
              Cross-modal analysis of your entertainment behavior patterns
            </p>
          </CardHeader>
          <CardContent className="relative z-10">
            <div className="space-y-4">
              {aiInsights.crossModalInsights.map((insight: any, index: number) => (
                <div key={index} className="p-4 bg-gradient-to-r from-purple-50 to-blue-50 rounded-lg border border-purple-200">
                  <div className="flex items-center justify-between mb-2">
                    <h4 className="font-medium text-purple-900">{insight.type.charAt(0).toUpperCase() + insight.type.slice(1)} Discovery</h4>
                    <Badge variant="secondary">{insight.confidence}% Confidence</Badge>
                  </div>
                  <p className="text-sm text-purple-800 mb-2">{insight.description}</p>
                  <p className="text-xs text-purple-600 font-medium">💡 {insight.actionableInsight}</p>
                  <div className="flex gap-1 mt-2">
                    {insight.dataSources.map((source: string) => (
                      <Badge key={source} variant="outline" className="text-xs">
                        {source}
                      </Badge>
                    ))}
                  </div>
                </div>
              ))}
            </div>
          </CardContent>
        </Card>
      )}

      {/* Entertainment Behavior Analysis */}
      {aiInsights?.entertainmentProfile && (
        <div className="grid md:grid-cols-3 gap-6">
          {/* Gaming Analysis */}
          <Card className="relative">
            <GlowingEffect disabled={false} proximity={150} spread={40} blur={2} />
            <CardHeader className="relative z-10">
              <CardTitle className="text-lg">Gaming Personality</CardTitle>
            </CardHeader>
            <CardContent className="relative z-10">
              <div className="space-y-3">
                <div className="flex justify-between items-center">
                  <span className="text-sm">Problem Solving Style</span>
                  <Badge variant="secondary">{aiInsights.entertainmentProfile.gaming.problemSolvingStyle}</Badge>
                </div>
                <div className="flex justify-between items-center">
                  <span className="text-sm">Creativity</span>
                  <div className="flex items-center space-x-2">
                    <div className="w-16 h-2 bg-gray-200 rounded-full">
                      <div
                        className="h-2 bg-purple-500 rounded-full"
                        style={{ width: `${aiInsights.entertainmentProfile.gaming.creativityScore}%` }}
                      ></div>
                    </div>
                    <span className="text-sm font-medium">{aiInsights.entertainmentProfile.gaming.creativityScore}%</span>
                  </div>
                </div>
                <div className="flex justify-between items-center">
                  <span className="text-sm">Persistence</span>
                  <div className="flex items-center space-x-2">
                    <div className="w-16 h-2 bg-gray-200 rounded-full">
                      <div
                        className="h-2 bg-blue-500 rounded-full"
                        style={{ width: `${aiInsights.entertainmentProfile.gaming.persistenceLevel}%` }}
                      ></div>
                    </div>
                    <span className="text-sm font-medium">{aiInsights.entertainmentProfile.gaming.persistenceLevel}%</span>
                  </div>
                </div>
                <div className="flex justify-between items-center">
                  <span className="text-sm">Challenge Preference</span>
                  <Badge variant="outline">{aiInsights.entertainmentProfile.gaming.challengePreference}</Badge>
                </div>
              </div>
            </CardContent>
          </Card>

          {/* Video Analysis */}
          <Card className="relative">
            <GlowingEffect disabled={false} proximity={150} spread={40} blur={2} />
            <CardHeader className="relative z-10">
              <CardTitle className="text-lg">Viewing Behavior</CardTitle>
            </CardHeader>
            <CardContent className="relative z-10">
              <div className="space-y-3">
                <div className="flex justify-between items-center">
                  <span className="text-sm">Attention Span</span>
                  <span className="text-sm font-medium">{Math.round(aiInsights.entertainmentProfile.video.attentionSpan / 60)}m avg</span>
                </div>
                <div className="flex justify-between items-center">
                  <span className="text-sm">Completion Rate</span>
                  <div className="flex items-center space-x-2">
                    <div className="w-16 h-2 bg-gray-200 rounded-full">
                      <div
                        className="h-2 bg-green-500 rounded-full"
                        style={{ width: `${aiInsights.entertainmentProfile.video.engagementPatterns.completionRate}%` }}
                      ></div>
                    </div>
                    <span className="text-sm font-medium">{Math.round(aiInsights.entertainmentProfile.video.engagementPatterns.completionRate)}%</span>
                  </div>
                </div>
                <div className="flex justify-between items-center">
                  <span className="text-sm">Learning Style</span>
                  <Badge variant="secondary">{aiInsights.entertainmentProfile.video.learningStyle}</Badge>
                </div>
                <div className="flex justify-between items-center">
                  <span className="text-sm">Skip Tendency</span>
                  <Badge variant="outline">{Math.round(aiInsights.entertainmentProfile.video.engagementPatterns.skipTendency)}%</Badge>
                </div>
              </div>
            </CardContent>
          </Card>

          {/* Music Analysis */}
          <Card className="relative">
            <GlowingEffect disabled={false} proximity={150} spread={40} blur={2} />
            <CardHeader className="relative z-10">
              <CardTitle className="text-lg">Music Personality</CardTitle>
            </CardHeader>
            <CardContent className="relative z-10">
              <div className="space-y-3">
                <div className="flex justify-between items-center">
                  <span className="text-sm">Regulation Style</span>
                  <Badge variant="secondary">{aiInsights.entertainmentProfile.music.moodRegulationStyle}</Badge>
                </div>
                <div className="flex justify-between items-center">
                  <span className="text-sm">Focus Preference</span>
                  <div className="flex items-center space-x-2">
                    <div className="w-16 h-2 bg-gray-200 rounded-full">
                      <div
                        className="h-2 bg-orange-500 rounded-full"
                        style={{ width: `${aiInsights.entertainmentProfile.music.listeningBehavior.focus_music_preference}%` }}
                      ></div>
                    </div>
                    <span className="text-sm font-medium">{aiInsights.entertainmentProfile.music.listeningBehavior.focus_music_preference}%</span>
                  </div>
                </div>
                <div className="flex justify-between items-center">
                  <span className="text-sm">Musical Sophistication</span>
                  <div className="flex items-center space-x-2">
                    <div className="w-16 h-2 bg-gray-200 rounded-full">
                      <div
                        className="h-2 bg-indigo-500 rounded-full"
                        style={{ width: `${aiInsights.entertainmentProfile.music.musicalSophistication}%` }}
                      ></div>
                    </div>
                    <span className="text-sm font-medium">{aiInsights.entertainmentProfile.music.musicalSophistication}%</span>
                  </div>
                </div>
                <div className="flex justify-between items-center">
                  <span className="text-sm">Social Listening</span>
                  <Badge variant="outline">{aiInsights.entertainmentProfile.music.socialListeningPreference}%</Badge>
                </div>
              </div>
            </CardContent>
          </Card>
        </div>
      )}

      {/* AI Recommendations */}
      {aiInsights?.recommendations && (
        <Card className="relative">
          <GlowingEffect disabled={false} proximity={150} spread={40} blur={2} />
          <CardHeader className="relative z-10">
            <CardTitle className="flex items-center space-x-2">
              <BarChart3 className="h-5 w-5" />
              <span>Personalized AI Recommendations</span>
            </CardTitle>
            <p className="text-muted-foreground">
              Based on comprehensive analysis of your entertainment patterns
            </p>
          </CardHeader>
          <CardContent className="relative z-10">
            <div className="grid md:grid-cols-2 gap-4">
              {/* Game Recommendations */}
              {aiInsights.recommendations.games.length > 0 && (
                <div className="space-y-3">
                  <h4 className="font-medium text-purple-900">🎮 Game Suggestions</h4>
                  {aiInsights.recommendations.games.map((rec: any, index: number) => (
                    <div key={index} className="p-3 bg-purple-50 rounded-lg border border-purple-200">
                      <div className="flex items-center justify-between mb-1">
                        <span className="font-medium text-purple-900">{rec.gameId.replace('_', ' ')}</span>
                        <Badge variant="secondary">{rec.personalityMatch}% Match</Badge>
                      </div>
                      <p className="text-sm text-purple-800">{rec.reason}</p>
                      <p className="text-xs text-purple-600 mt-1">✨ {rec.expectedBenefit}</p>
                    </div>
                  ))}
                </div>
              )}

              {/* Activity Recommendations */}
              {aiInsights.recommendations.activities.length > 0 && (
                <div className="space-y-3">
                  <h4 className="font-medium text-green-900">🌱 Growth Activities</h4>
                  {aiInsights.recommendations.activities.map((rec: any, index: number) => (
                    <div key={index} className="p-3 bg-green-50 rounded-lg border border-green-200">
                      <div className="flex items-center justify-between mb-1">
                        <span className="font-medium text-green-900">{rec.activity}</span>
                        <Badge variant="outline">{rec.estimatedDuration}</Badge>
                      </div>
                      <p className="text-sm text-green-800">{rec.description}</p>
                      <div className="flex flex-wrap gap-1 mt-2">
                        {rec.personalityBenefits.slice(0, 2).map((benefit: string, i: number) => (
                          <span key={i} className="text-xs bg-green-100 text-green-700 px-2 py-1 rounded">
                            {benefit}
                          </span>
                        ))}
                      </div>
                    </div>
                  ))}
                </div>
              )}
            </div>
          </CardContent>
        </Card>
      )}

      {/* Personality Trends */}
      {aiInsights?.trends && (
        <Card className="relative">
          <GlowingEffect disabled={false} proximity={150} spread={40} blur={2} />
          <CardHeader className="relative z-10">
            <CardTitle className="flex items-center space-x-2">
              <TrendingUp className="h-5 w-5" />
              <span>Personality Evolution</span>
            </CardTitle>
            <p className="text-muted-foreground">
              How your personality traits are evolving through entertainment choices
            </p>
          </CardHeader>
          <CardContent className="relative z-10">
            <div className="grid md:grid-cols-2 gap-6">
              <div>
                <h4 className="font-medium mb-3">Trait Trends</h4>
                <div className="space-y-2">
                  {aiInsights.trends.traits.map((trend: any, index: number) => (
                    <div key={index} className="flex items-center justify-between p-2 bg-gray-50 rounded">
                      <span className="text-sm font-medium capitalize">{trend.trait}</span>
                      <div className="flex items-center space-x-2">
                        <span className={`text-sm ${trend.trend === 'increasing' ? 'text-green-600' :
                            trend.trend === 'decreasing' ? 'text-red-600' : 'text-gray-600'
                          }`}>
                          {trend.trend === 'increasing' ? '↗️' : trend.trend === 'decreasing' ? '↘️' : '➡️'}
                          {trend.trend}
                        </span>
                        <Badge variant="outline">{trend.confidence}%</Badge>
                      </div>
                    </div>
                  ))}
                </div>
              </div>

              <div>
                <h4 className="font-medium mb-3">Entertainment Evolution</h4>
                <div className="space-y-2">
                  <div className="flex items-center justify-between p-2 bg-gray-50 rounded">
                    <span className="text-sm">🎮 Gaming</span>
                    <Badge variant="secondary">{aiInsights.trends.entertainmentEvolution.gaming.replace('_', ' ')}</Badge>
                  </div>
                  <div className="flex items-center justify-between p-2 bg-gray-50 rounded">
                    <span className="text-sm">📺 Video</span>
                    <Badge variant="secondary">{aiInsights.trends.entertainmentEvolution.video.replace('_', ' ')}</Badge>
                  </div>
                  <div className="flex items-center justify-between p-2 bg-gray-50 rounded">
                    <span className="text-sm">🎵 Music</span>
                    <Badge variant="secondary">{aiInsights.trends.entertainmentEvolution.music.replace('_', ' ')}</Badge>
                  </div>
                </div>
              </div>
            </div>
          </CardContent>
        </Card>
      )}

      {/* Manual Refresh */}
      <div className="flex justify-center">
        <Button
          onClick={() => setRefreshKey(prev => prev + 1)}
          variant="outline"
          className="flex items-center space-x-2"
        >
          <TrendingUp className="h-4 w-4" />
          <span>Refresh AI Analysis</span>
        </Button>
      </div>
    </div>
  )
}

// Simple Personality Radar Chart Component
function PersonalityRadarChart({ profile }: { profile: Profile }) {
  const traits = [
    { name: 'Openness', score: 75, color: 'text-blue-600' },
    { name: 'Conscientiousness', score: 68, color: 'text-green-600' },
    { name: 'Extraversion', score: 55, color: 'text-orange-600' },
    { name: 'Agreeableness', score: 82, color: 'text-purple-600' },
    { name: 'Neuroticism', score: 45, color: 'text-red-600' }
  ]

  return (
    <div className="grid md:grid-cols-2 gap-6">
      <div className="space-y-4">
        {traits.map((trait) => (
          <div key={trait.name} className="space-y-2">
            <div className="flex justify-between items-center">
              <span className="text-sm font-medium">{trait.name}</span>
              <span className={`text-sm font-bold ${trait.color}`}>{trait.score}%</span>
            </div>
            <div className="w-full h-3 bg-gray-200 rounded-full">
              <div
                className={`h-3 rounded-full ${trait.color.replace('text-', 'bg-')}`}
                style={{ width: `${trait.score}%` }}
              ></div>
            </div>
          </div>
        ))}
      </div>
      <div className="flex items-center justify-center">
        <div className="text-center">
          <div className="w-32 h-32 rounded-full bg-gradient-to-r from-blue-500 to-purple-500 flex items-center justify-center mb-4">
            <span className="text-white text-lg font-bold">Your Profile</span>
          </div>
          <p className="text-sm text-muted-foreground">
            Balanced Creative Explorer
          </p>
        </div>
      </div>
    </div>
  )
}

// Settings Panel Component
function SettingsPanel({ profile }: { profile: Profile }) {
  const router = useRouter()
  const supabase = createClient()

  const [dataSettings, setDataSettings] = useState({
    gamingData: true,
    videoData: true,
    musicData: true,
    personalityAnalytics: true,
    aiRecommendations: true,
    crossModalInsights: true,
    dataRetention: 365, // days
    shareAnonymized: false,
    exportFormat: 'json'
  })

  const [exportStatus, setExportStatus] = useState<'idle' | 'loading' | 'success' | 'error'>('idle')
  const [deleteStatus, setDeleteStatus] = useState<'idle' | 'loading' | 'success' | 'error'>('idle')
  const [deleteAccountStatus, setDeleteAccountStatus] = useState<'idle' | 'loading' | 'success' | 'error'>('idle')
  const [confirmationText, setConfirmationText] = useState('')
  const [isDeleteDialogOpen, setIsDeleteDialogOpen] = useState(false)

  const handleSettingChange = (setting: string, value: boolean | number | string) => {
    setDataSettings(prev => ({ ...prev, [setting]: value }))
    // In real app, this would sync with backend
    console.log('Updated setting:', setting, value)
  }

  // Smooth Toggle Button Component
  const SmoothToggle = ({
    enabled,
    onToggle,
    enabledText = 'Enabled',
    disabledText = 'Disabled'
  }: {
    enabled: boolean
    onToggle: () => void
    enabledText?: string
    disabledText?: string
  }) => (
    <Button
      variant="outline"
      size="sm"
      onClick={onToggle}
      className={`
        relative overflow-hidden transition-all duration-300 ease-in-out transform
        hover:scale-105 hover:shadow-lg active:scale-95
        ${enabled
          ? 'bg-primary text-primary-foreground border-primary hover:bg-primary/90'
          : 'bg-background text-foreground border-border hover:bg-muted'
        }
      `}
    >
      <span className="relative z-10">
        {enabled ? enabledText : disabledText}
      </span>
      {/* Animated background effect */}
      <div
        className={`
          absolute inset-0 bg-gradient-to-r transition-all duration-500 ease-in-out
          ${enabled
            ? 'from-primary/20 to-primary/10 opacity-100'
            : 'from-muted/20 to-muted/10 opacity-0'
          }
        `}
      />
    </Button>
  )

  const handleExportData = async () => {
    setExportStatus('loading')
    try {
      // Get all data from AI learning engine
      const exportData = aiLearningEngine.exportForExternalAnalysis()

      // Add user profile data
      const fullExport = {
        profile: {
          id: profile.id,
          full_name: profile.full_name,
          created_at: profile.created_at,
          personality_data: profile.personality_data
        },
        entertainmentData: exportData,
        settings: dataSettings,
        exportDate: new Date().toISOString()
      }

      // Create and download file
      const blob = new Blob([JSON.stringify(fullExport, null, 2)], { type: 'application/json' })
      const url = URL.createObjectURL(blob)
      const a = document.createElement('a')
      a.href = url
      a.download = `bondhu-data-export-${new Date().toISOString().split('T')[0]}.json`
      document.body.appendChild(a)
      a.click()
      document.body.removeChild(a)
      URL.revokeObjectURL(url)

      setExportStatus('success')
      setTimeout(() => setExportStatus('idle'), 3000)
    } catch (error) {
      console.error('Export failed:', error)
      setExportStatus('error')
      setTimeout(() => setExportStatus('idle'), 3000)
    }
  }

  const handleDeleteData = async (dataType: 'gaming' | 'video' | 'music' | 'all') => {
    if (!confirm(`Are you sure you want to delete all ${dataType} data? This action cannot be undone.`)) {
      return
    }

    setDeleteStatus('loading')
    try {
      // In real app, this would call backend API
      console.log('Deleting data type:', dataType)

      // For demo, we'll clear the AI learning engine data
      if (dataType === 'all') {
        // Would reset the entire learning engine
        console.log('All entertainment data deleted')
      }

      setDeleteStatus('success')
      setTimeout(() => setDeleteStatus('idle'), 3000)
    } catch (error) {
      console.error('Delete failed:', error)
      setDeleteStatus('error')
      setTimeout(() => setDeleteStatus('idle'), 3000)
    }
  }

  const handleDeleteAccount = async () => {
    if (confirmationText !== 'DELETE MY ACCOUNT') {
      return
    }

    setDeleteAccountStatus('loading')
    try {
      const { data: { user } } = await supabase.auth.getUser()

      if (!user) {
        throw new Error('No user found')
      }

      // Delete user profile and related data from Supabase
      const { error: profileError } = await supabase
        .from('profiles')
        .delete()
        .eq('id', user.id)

      if (profileError) {
        console.error('Profile deletion error:', profileError)
      }

      // Delete any other user-related data (chat messages, recommendations, etc.)
      const tables = ['chat_messages', 'recommendations', 'onboarding_answers', 'personality_traits']

      for (const table of tables) {
        const { error } = await supabase
          .from(table)
          .delete()
          .eq('user_id', user.id)

        if (error) {
          console.error(`Error deleting from ${table}:`, error)
        }
      }

      // Finally, delete the auth user (this will also trigger cascading deletes)
      const { error: authError } = await supabase.auth.admin.deleteUser(user.id)

      if (authError) {
        console.error('Auth deletion error:', authError)
        // If admin delete fails, try regular sign out
        await supabase.auth.signOut()
      }

      setDeleteAccountStatus('success')

      // Redirect to home page after successful deletion
      setTimeout(() => {
        router.push('/')
      }, 2000)

    } catch (error) {
      console.error('Account deletion failed:', error)
      setDeleteAccountStatus('error')
      setTimeout(() => setDeleteAccountStatus('idle'), 3000)
    }
  }

  return (
    <div className="space-y-6">
      {/* Privacy Controls */}
      <Card className="relative">
        <GlowingEffect disabled={false} proximity={150} spread={40} blur={2} />
        <CardHeader className="relative z-10">
          <CardTitle className="flex items-center space-x-2">
            <Settings className="h-5 w-5" />
            <span>Privacy & Data Controls</span>
          </CardTitle>
          <p className="text-muted-foreground">
            Manage how Bondhu collects and uses your data for personalization
          </p>
        </CardHeader>
        <CardContent className="relative z-10">
          <div className="space-y-6">
            {/* Entertainment Data Collection */}
            <div>
              <h4 className="font-medium mb-4">Entertainment Data Collection</h4>
              <div className="space-y-4">
                <div className="flex items-center justify-between">
                  <div>
                    <h5 className="font-medium">Gaming Analytics</h5>
                    <p className="text-sm text-muted-foreground">Track game choices, performance, and playing patterns</p>
                  </div>
                  <SmoothToggle
                    enabled={dataSettings.gamingData}
                    onToggle={() => handleSettingChange('gamingData', !dataSettings.gamingData)}
                  />
                </div>

                <div className="flex items-center justify-between">
                  <div>
                    <h5 className="font-medium">Video Viewing Analytics</h5>
                    <p className="text-sm text-muted-foreground">Monitor watch time, completion rates, and content preferences</p>
                  </div>
                  <SmoothToggle
                    enabled={dataSettings.videoData}
                    onToggle={() => handleSettingChange('videoData', !dataSettings.videoData)}
                  />
                </div>

                <div className="flex items-center justify-between">
                  <div>
                    <h5 className="font-medium">Music Listening Analytics</h5>
                    <p className="text-sm text-muted-foreground">Analyze listening habits, mood patterns, and genre preferences</p>
                  </div>
                  <SmoothToggle
                    enabled={dataSettings.musicData}
                    onToggle={() => handleSettingChange('musicData', !dataSettings.musicData)}
                  />
                </div>
              </div>
            </div>

            {/* AI Features */}
            <div>
              <h4 className="font-medium mb-4">AI Features</h4>
              <div className="space-y-4">
                <div className="flex items-center justify-between">
                  <div>
                    <h5 className="font-medium">Personality Analytics</h5>
                    <p className="text-sm text-muted-foreground">Generate Big Five personality insights from behavior patterns</p>
                  </div>
                  <SmoothToggle
                    enabled={dataSettings.personalityAnalytics}
                    onToggle={() => handleSettingChange('personalityAnalytics', !dataSettings.personalityAnalytics)}
                  />
                </div>

                <div className="flex items-center justify-between">
                  <div>
                    <h5 className="font-medium">AI Recommendations</h5>
                    <p className="text-sm text-muted-foreground">Receive personalized content and activity suggestions</p>
                  </div>
                  <SmoothToggle
                    enabled={dataSettings.aiRecommendations}
                    onToggle={() => handleSettingChange('aiRecommendations', !dataSettings.aiRecommendations)}
                  />
                </div>

                <div className="flex items-center justify-between">
                  <div>
                    <h5 className="font-medium">Cross-Modal Insights</h5>
                    <p className="text-sm text-muted-foreground">Analyze patterns across different entertainment types</p>
                  </div>
                  <SmoothToggle
                    enabled={dataSettings.crossModalInsights}
                    onToggle={() => handleSettingChange('crossModalInsights', !dataSettings.crossModalInsights)}
                  />
                </div>
              </div>
            </div>

            {/* Data Retention */}
            <div>
              <h4 className="font-medium mb-4">Data Retention</h4>
              <div className="space-y-3">
                <div>
                  <label className="text-sm font-medium">Keep my data for:</label>
                  <select
                    value={dataSettings.dataRetention}
                    onChange={(e) => handleSettingChange('dataRetention', Number(e.target.value))}
                    className="mt-1 block w-full px-3 py-2 border border-gray-300 rounded-md text-sm"
                  >
                    <option value={30}>30 days</option>
                    <option value={90}>3 months</option>
                    <option value={180}>6 months</option>
                    <option value={365}>1 year</option>
                    <option value={730}>2 years</option>
                    <option value={-1}>Until I delete it</option>
                  </select>
                </div>
                <p className="text-xs text-muted-foreground">
                  Data older than this will be automatically deleted. Analysis and insights will be preserved.
                </p>
              </div>
            </div>

            {/* Anonymized Sharing */}
            <div className="flex items-center justify-between">
              <div>
                <h5 className="font-medium">Contribute to Research</h5>
                <p className="text-sm text-muted-foreground">Share anonymized data to improve mental health AI research</p>
              </div>
              <SmoothToggle
                enabled={dataSettings.shareAnonymized}
                onToggle={() => handleSettingChange('shareAnonymized', !dataSettings.shareAnonymized)}
                enabledText="Contributing"
                disabledText="Not Contributing"
              />
            </div>
          </div>
        </CardContent>
      </Card>

      {/* Data Management */}
      <Card className="relative">
        <GlowingEffect disabled={false} proximity={150} spread={40} blur={2} />
        <CardHeader className="relative z-10">
          <CardTitle>Data Management & Export</CardTitle>
          <p className="text-muted-foreground">
            Download, view, or delete your personal data
          </p>
        </CardHeader>
        <CardContent className="relative z-10">
          <div className="space-y-4">
            {/* Export Data */}
            <div className="p-4 border rounded-lg">
              <div className="flex items-center justify-between mb-3">
                <div>
                  <h4 className="font-medium">Export Your Data</h4>
                  <p className="text-sm text-muted-foreground">
                    Download all your data in JSON format
                  </p>
                </div>
                <Button
                  onClick={handleExportData}
                  disabled={exportStatus === 'loading'}
                  className="flex items-center space-x-2"
                >
                  {exportStatus === 'loading' && <div className="animate-spin rounded-full h-4 w-4 border-b-2 border-white"></div>}
                  <span>
                    {exportStatus === 'loading' ? 'Exporting...' :
                      exportStatus === 'success' ? 'Exported!' :
                        exportStatus === 'error' ? 'Error' : 'Export Data'}
                  </span>
                </Button>
              </div>
              <div className="text-xs text-muted-foreground space-y-1">
                <p>• Includes: Profile, entertainment data, analytics, preferences</p>
                <p>• Format: JSON file compatible with data portability standards</p>
                <p>• Privacy: Your personal data only, no other users' information</p>
              </div>
            </div>

            {/* View Data Usage */}
            <div className="p-4 border rounded-lg">
              <h4 className="font-medium mb-3">Data Usage Summary</h4>
              <div className="grid grid-cols-2 gap-4 text-sm">
                <div>
                  <span className="text-muted-foreground">Entertainment Sessions:</span>
                  <span className="font-medium ml-2">47</span>
                </div>
                <div>
                  <span className="text-muted-foreground">AI Insights Generated:</span>
                  <span className="font-medium ml-2">23</span>
                </div>
                <div>
                  <span className="text-muted-foreground">Games Played:</span>
                  <span className="font-medium ml-2">12</span>
                </div>
                <div>
                  <span className="text-muted-foreground">Videos Watched:</span>
                  <span className="font-medium ml-2">8</span>
                </div>
                <div>
                  <span className="text-muted-foreground">Music Sessions:</span>
                  <span className="font-medium ml-2">27</span>
                </div>
                <div>
                  <span className="text-muted-foreground">Total Data Size:</span>
                  <span className="font-medium ml-2">2.3 MB</span>
                </div>
              </div>
            </div>

            {/* Delete Specific Data */}
            <div className="p-4 border border-red-200 rounded-lg">
              <h4 className="font-medium text-red-900 mb-3">Delete Specific Data</h4>
              <div className="grid gap-3">
                <Button
                  variant="outline"
                  className="w-full justify-start text-red-600 hover:text-red-700 border-red-200 hover:border-red-300"
                  onClick={() => handleDeleteData('gaming')}
                  disabled={deleteStatus === 'loading'}
                >
                  Delete Gaming Data
                </Button>
                <Button
                  variant="outline"
                  className="w-full justify-start text-red-600 hover:text-red-700 border-red-200 hover:border-red-300"
                  onClick={() => handleDeleteData('video')}
                  disabled={deleteStatus === 'loading'}
                >
                  Delete Video Data
                </Button>
                <Button
                  variant="outline"
                  className="w-full justify-start text-red-600 hover:text-red-700 border-red-200 hover:border-red-300"
                  onClick={() => handleDeleteData('music')}
                  disabled={deleteStatus === 'loading'}
                >
                  Delete Music Data
                </Button>
                <Button
                  variant="outline"
                  className="w-full justify-start text-red-600 hover:text-red-700 border-red-200 hover:border-red-300"
                  onClick={() => handleDeleteData('all')}
                  disabled={deleteStatus === 'loading'}
                >
                  Delete All Entertainment Data
                </Button>
              </div>
              <p className="text-xs text-red-600 mt-3">
                Warning: Deleted data cannot be recovered. Your personality insights will be preserved.
              </p>
            </div>
          </div>
        </CardContent>
      </Card>

      {/* Account Settings */}
      <Card className="relative">
        <GlowingEffect disabled={false} proximity={150} spread={40} blur={2} />
        <CardHeader className="relative z-10">
          <CardTitle>Account Settings</CardTitle>
        </CardHeader>
        <CardContent className="relative z-10">
          <div className="space-y-4">
            <div className="flex items-center justify-between">
              <div>
                <h4 className="font-medium">Account Status</h4>
                <p className="text-sm text-muted-foreground">Active since {new Date(profile.created_at).toLocaleDateString()}</p>
              </div>
              <Badge variant="secondary">Active</Badge>
            </div>

            <div className="flex items-center justify-between">
              <div>
                <h4 className="font-medium">Email Notifications</h4>
                <p className="text-sm text-muted-foreground">Weekly insights and recommendations</p>
              </div>
              <Button
                variant="outline"
                size="sm"
                className="transition-all duration-300 hover:scale-105 hover:shadow-md active:scale-95"
              >
                Configure
              </Button>
            </div>

            <div className="flex items-center justify-between">
              <div>
                <h4 className="font-medium">Two-Factor Authentication</h4>
                <p className="text-sm text-muted-foreground">Additional security for your account</p>
              </div>
              <Button
                variant="outline"
                size="sm"
                className="transition-all duration-300 hover:scale-105 hover:shadow-md active:scale-95"
              >
                Enable
              </Button>
            </div>

            <div className="pt-4 border-t">
              <Button
                variant="outline"
                className="w-full text-red-600 hover:text-red-700 transition-all duration-300 hover:scale-105 hover:shadow-md active:scale-95 mb-2"
              >
                Deactivate Account
              </Button>
              <p className="text-xs text-muted-foreground mb-4 text-center">
                This will disable your account but preserve your data for 30 days
              </p>

              {/* Delete Account Dialog */}
              <Dialog open={isDeleteDialogOpen} onOpenChange={setIsDeleteDialogOpen}>
                <DialogTrigger asChild>
                  <Button
                    variant="destructive"
                    className="w-full transition-all duration-300 hover:scale-105 hover:shadow-lg active:scale-95"
                  >
                    <Trash2 className="h-4 w-4 mr-2" />
                    Delete Account Permanently
                  </Button>
                </DialogTrigger>
                <DialogContent className="sm:max-w-md">
                  <DialogHeader>
                    <DialogTitle className="flex items-center space-x-2 text-red-600">
                      <AlertTriangle className="h-5 w-5" />
                      <span>Delete Account Permanently</span>
                    </DialogTitle>
                  </DialogHeader>
                  <div className="space-y-4">
                    <div className="bg-red-50 dark:bg-red-950/20 p-4 rounded-lg">
                      <h4 className="font-medium text-red-800 dark:text-red-200 mb-2">
                        This action cannot be undone!
                      </h4>
                      <ul className="text-sm text-red-700 dark:text-red-300 space-y-1">
                        <li>• Your account will be permanently deleted</li>
                        <li>• All your data will be removed from our servers</li>
                        <li>• Your personality insights and chat history will be lost</li>
                        <li>• You will be signed out immediately</li>
                        <li>• This email address cannot be used to sign up again</li>
                      </ul>
                    </div>

                    <div className="space-y-2">
                      <label className="text-sm font-medium">
                        Type <span className="font-bold text-red-600">"DELETE MY ACCOUNT"</span> to confirm:
                      </label>
                      <Input
                        value={confirmationText}
                        onChange={(e) => setConfirmationText(e.target.value)}
                        placeholder="DELETE MY ACCOUNT"
                        className="border-red-200 focus:border-red-400"
                      />
                    </div>

                    <div className="bg-yellow-50 dark:bg-yellow-950/20 p-3 rounded-lg">
                      <p className="text-sm text-yellow-800 dark:text-yellow-200">
                        <strong>Alternative:</strong> You can deactivate your account instead,
                        which will preserve your data for 30 days in case you change your mind.
                      </p>
                    </div>
                  </div>
                  <DialogFooter className="flex-col space-y-2">
                    <Button
                      variant="destructive"
                      onClick={handleDeleteAccount}
                      disabled={confirmationText !== 'DELETE MY ACCOUNT' || deleteAccountStatus === 'loading'}
                      className="w-full"
                    >
                      {deleteAccountStatus === 'loading' ? (
                        <>
                          <div className="animate-spin rounded-full h-4 w-4 border-b-2 border-white mr-2" />
                          Deleting Account...
                        </>
                      ) : (
                        <>
                          <Trash2 className="h-4 w-4 mr-2" />
                          Yes, Delete My Account Permanently
                        </>
                      )}
                    </Button>
                    <Button
                      variant="outline"
                      onClick={() => {
                        setIsDeleteDialogOpen(false)
                        setConfirmationText('')
                        setDeleteAccountStatus('idle')
                      }}
                      className="w-full"
                    >
                      Cancel
                    </Button>
                  </DialogFooter>
                </DialogContent>
              </Dialog>
            </div>
          </div>
        </CardContent>
      </Card>

      {/* Privacy Information */}
      <Card className="relative">
        <GlowingEffect disabled={false} proximity={150} spread={40} blur={2} />
        <CardHeader className="relative z-10">
          <CardTitle>Privacy Information</CardTitle>
        </CardHeader>
        <CardContent className="relative z-10">
          <div className="space-y-3 text-sm">
            <div>
              <h5 className="font-medium">Data Processing</h5>
              <p className="text-muted-foreground">
                Your entertainment data is processed locally and encrypted before storage.
                AI analysis happens on secure servers with strict access controls.
              </p>
            </div>
            <div>
              <h5 className="font-medium">Data Sharing</h5>
              <p className="text-muted-foreground">
                We never sell personal data. Anonymized research contributions are optional
                and help improve mental health AI for everyone.
              </p>
            </div>
            <div>
              <h5 className="font-medium">Your Rights</h5>
              <p className="text-muted-foreground">
                You have the right to access, correct, delete, or port your data at any time.
                Contact support for assistance with data requests.
              </p>
            </div>
            <div className="pt-3 border-t">
              <div className="flex gap-4">
                <Button variant="ghost" size="sm">Privacy Policy</Button>
                <Button variant="ghost" size="sm">Terms of Service</Button>
                <Button variant="ghost" size="sm">Contact Support</Button>
              </div>
            </div>
          </div>
        </CardContent>
      </Card>

      {/* Status Messages */}
      {(exportStatus === 'success' || deleteStatus === 'success') && (
        <div className="fixed bottom-4 right-4 p-4 bg-green-50 border border-green-200 rounded-lg shadow-lg">
          <div className="flex items-center space-x-2">
            <div className="w-4 h-4 bg-green-500 rounded-full"></div>
            <span className="text-green-800 font-medium">
              {exportStatus === 'success' ? 'Data exported successfully!' : 'Data deleted successfully!'}
            </span>
          </div>
        </div>
      )}

      {(exportStatus === 'error' || deleteStatus === 'error') && (
        <div className="fixed bottom-4 right-4 p-4 bg-red-50 border border-red-200 rounded-lg shadow-lg">
          <div className="flex items-center space-x-2">
            <div className="w-4 h-4 bg-red-500 rounded-full"></div>
            <span className="text-red-800 font-medium">
              Operation failed. Please try again.
            </span>
          </div>
        </div>
      )}
    </div>
  )
}<|MERGE_RESOLUTION|>--- conflicted
+++ resolved
@@ -11,12 +11,8 @@
 import { Badge } from "@/components/ui/badge"
 import { Slider } from "@/components/ui/slider"
 import { Progress } from "@/components/ui/progress"
-<<<<<<< HEAD
 import { Dialog, DialogContent, DialogHeader, DialogTitle, DialogTrigger, DialogFooter } from "@/components/ui/dialog"
-import { MessageCircle, User, Settings, Play, Send, Mic, Heart, Sword, Shield, Zap, Volume2, TrendingUp, BarChart3, Camera, Headphones, Gamepad2, Pause, AlertTriangle, Trash2, ChevronDown, LogOut } from "lucide-react"
-=======
-import { User, Settings, Play, Send, Mic, Heart, Sword, Shield, Zap, Volume2, TrendingUp, BarChart3, Camera, Headphones, Gamepad2, Pause, ChevronRight, ArrowLeft } from "lucide-react"
->>>>>>> 347e2189
+import { MessageCircle, Settings, Play, Send, Mic, Heart, Volume2, TrendingUp, BarChart3, Camera, Headphones, Gamepad2, Pause, AlertTriangle, Trash2, User, ChevronRight, ArrowLeft, ChevronDown, LogOut } from "lucide-react"
 import type { Profile } from "@/types/auth"
 import { Logo } from "@/components/logo"
 import { ThemeToggle } from "@/components/theme-toggle"
@@ -37,12 +33,9 @@
 export default function DashboardPage() {
   const [profile, setProfile] = useState<Profile | null>(null)
   const [isLoading, setIsLoading] = useState(true)
-<<<<<<< HEAD
   const [activeSection, setActiveSection] = useState('chat')
   const [isUserDropdownOpen, setIsUserDropdownOpen] = useState(false)
-=======
-  const [activeSection, setActiveSection] = useState('entertainment')
->>>>>>> 347e2189
+
   const router = useRouter()
   const supabase = createClient()
 
@@ -256,7 +249,6 @@
             </div>
           </div>
 
-<<<<<<< HEAD
           {/* Additional Dashboard Tabs - Now Secondary */}
           <Tabs value={activeSection} onValueChange={setActiveSection} className="w-full">
             <TabsList className="grid w-full grid-cols-4 mb-8 h-12">
@@ -301,19 +293,8 @@
             <TabsContent value="entertainment" id="entertainment-section" className="space-y-6">
               <EntertainmentHub profile={profile} />
             </TabsContent>
-
-            {/* Profile Tab */}
-            <TabsContent value="profile" id="profile-section" className="space-y-6">
-              <ProfileDashboard profile={profile} />
-            </TabsContent>
-
-            {/* Settings Tab */}
-            <TabsContent value="settings" id="settings-section" className="space-y-6">
-              <SettingsPanel profile={profile} />
-            </TabsContent>
           </Tabs>
-        </main>
-=======
+
         {/* Additional Dashboard Tabs - Now Secondary */}
         <Tabs value={activeSection} onValueChange={setActiveSection} className="w-full">
           <TabsList className="grid w-full grid-cols-3 mb-8 h-12 bg-card/50 backdrop-blur-sm border border-border/20">
@@ -406,7 +387,6 @@
           </TabsContent>
         </Tabs>
       </main>
->>>>>>> 347e2189
       </div>
     </div>
   )
@@ -1455,17 +1435,10 @@
             key={mood.name}
             onClick={() => setSelectedMood(mood.name)}
             className={`
-<<<<<<< HEAD
-              relative overflow-hidden rounded-xl p-6 cursor-pointer transition-all duration-300 ease-in-out transform hover:scale-105 group
-              ${selectedMood === mood.name
-                ? `bg-gradient-to-br ${mood.gradient} text-white shadow-lg shadow-${mood.gradient.split('-')[1]}-500/25`
-                : 'bg-white dark:bg-gray-800 hover:bg-gray-50 dark:hover:bg-gray-700 border border-gray-200 dark:border-gray-700'
-=======
               relative overflow-hidden rounded-xl p-6 cursor-pointer transition-all duration-300 ease-in-out transform hover:scale-[1.02] group
               ${selectedMood === mood.name 
                 ? `bg-gradient-to-br ${mood.gradient} text-white shadow-md dark:shadow-lg shadow-${mood.gradient.split('-')[1]}-500/20 dark:shadow-${mood.gradient.split('-')[1]}-500/10` 
                 : 'bg-white dark:bg-card hover:bg-gray-50/50 dark:hover:bg-card/80 border border-gray-200/60 dark:border-border/40 hover:border-gray-300/80 dark:hover:border-border/60'
->>>>>>> 347e2189
               }
             `}
           >
