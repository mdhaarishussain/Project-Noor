services:
  # Redis Service - Optimized for low-memory Azure VM
  redis:
    image: redis:7-alpine
    container_name: bondhu-redis
    ports:
      - "6379:6379"
    restart: unless-stopped
    volumes:
      - redis-data:/data
    # Reduced memory limits for B2s VM (4GB total RAM)
    command: redis-server --maxmemory 64mb --maxmemory-policy allkeys-lru --save "" --appendonly no --tcp-keepalive 60 --timeout 300
    healthcheck:
      test: [ "CMD", "redis-cli", "ping" ]
      interval: 30s
      timeout: 10s
      retries: 3
      start_period: 30s
    networks:
      - bondhu-network
    deploy:
      resources:
        limits:
          memory: 128M
          cpus: '0.25'
        reservations:
          memory: 64M
          cpus: '0.1'
    security_opt:
      - no-new-privileges:true
    # Fix memory overcommit warning
    sysctls:
      - net.core.somaxconn=511

  # Main Application Service - Optimized for Azure B2s (4GB RAM)
  bondhu-api:
    build:
      context: .
      dockerfile: Dockerfile
    container_name: bondhu-api
    ports:
      - "8000:8000"
    environment:
      # Redis configuration - use Docker service name
      - REDIS_HOST=redis
      - REDIS_PORT=6379
      - REDIS_DB=0
      - REDIS_URL=redis://redis:6379/0
      - CELERY_BROKER_URL=redis://redis:6379/0
      - CELERY_RESULT_BACKEND=redis://redis:6379/0
      - ENABLE_REDIS=true

      # Application settings - reduced for low memory
      - PYTHONPATH=/app
      - ENVIRONMENT=production
      - LOG_LEVEL=WARNING
      - ENABLE_RL=${ENABLE_RL:-false}
      - ENABLE_SCHEDULER=${ENABLE_SCHEDULER:-false}
      - WORKERS=${WORKERS:-1}
      - MAX_CONCURRENCY=${MAX_CONCURRENCY:-10}
    env_file:
      - .env
    volumes:
      - ./cache:/app/cache
      - ./logs:/app/logs
    depends_on:
      redis:
        condition: service_healthy
    restart: unless-stopped
    networks:
      - bondhu-network
    healthcheck:
      test: [ "CMD", "python", "-c", "import requests; requests.get('http://localhost:8000/health', timeout=10)" ]
      interval: 60s
      timeout: 15s
      retries: 3
      start_period: 60s
    deploy:
      resources:
        limits:
          memory: 1536M
          cpus: '0.75'
        reservations:
          memory: 512M
          cpus: '0.25'
    security_opt:
      - no-new-privileges:true

  # Celery Worker - Optimized for Azure B2s VM
  celery-worker:
    build:
      context: .
      dockerfile: Dockerfile
    container_name: bondhu-celery-worker
    # Use solo pool for single worker (prevents memory issues)
    command: celery -A core.celery_app worker --loglevel=warning --pool=solo --concurrency=1 --max-tasks-per-child=50 --time-limit=300 --soft-time-limit=240
    environment:
      # Redis configuration - use Docker service name
      - REDIS_HOST=redis
      - REDIS_PORT=6379
      - CELERY_BROKER_URL=redis://redis:6379/0
      - CELERY_RESULT_BACKEND=redis://redis:6379/0

      # Celery-specific settings optimized for low memory
      - FORKED_BY_MULTIPROCESSING=1
      - C_FORCE_ROOT=true
      - CELERYD_MAX_TASKS_PER_CHILD=50
      - CELERYD_TASK_TIME_LIMIT=300
      - CELERYD_TASK_SOFT_TIME_LIMIT=240

      # Application settings
      - PYTHONPATH=/app
      - ENVIRONMENT=production
      - LOG_LEVEL=WARNING
      - CELERY_WORKER=true
    env_file:
      - .env
    volumes:
      - ./cache:/app/cache
      - ./logs:/app/logs
    depends_on:
      redis:
        condition: service_healthy
    restart: unless-stopped
    networks:
      - bondhu-network
    deploy:
      resources:
        limits:
<<<<<<< HEAD
          memory: 256M
          cpus: '0.1'
=======
          memory: 1024M
          cpus: '0.5'
        reservations:
          memory: 256M
          cpus: '0.15'
>>>>>>> 5e67f566
    security_opt:
      - no-new-privileges:true
  # Frontend Service - Next.js Application
  # bondhu-frontend:
  #   build:
  #     context: ../bondhu-landing
  #     dockerfile: Dockerfile.dev
  #   container_name: bondhu-frontend
  #   ports:
  #     - "127.0.0.1:3000:3000"
  #   environment:
  #     - NODE_ENV=development
  #     - NEXT_TELEMETRY_DISABLED=1
  #     - NEXT_PUBLIC_API_URL=http://localhost:8000
  #     - NEXT_PUBLIC_FRONTEND_URL=http://localhost:3000
  #   env_file:
  #     - ../bondhu-ai/.env
  #   depends_on:
  #     - bondhu-api
  #   restart: unless-stopped
  #   networks:
  #     - bondhu-network
  #   volumes:
  #     - ../bondhu-landing:/app
  #     - /app/node_modules
  #     - /app/.next
  #   deploy:
  #     resources:
  #       limits:
  #         memory: 256M
  #         cpus: '0.3'
  #   security_opt:
  #     - no-new-privileges:true

volumes:
  redis-data:
    driver: local

networks:
  bondhu-network:
    driver: bridge<|MERGE_RESOLUTION|>--- conflicted
+++ resolved
@@ -127,16 +127,11 @@
     deploy:
       resources:
         limits:
-<<<<<<< HEAD
-          memory: 256M
-          cpus: '0.1'
-=======
           memory: 1024M
           cpus: '0.5'
         reservations:
           memory: 256M
           cpus: '0.15'
->>>>>>> 5e67f566
     security_opt:
       - no-new-privileges:true
   # Frontend Service - Next.js Application
